[package]
name = "mips-circuits"
version = "0.1.0"
edition = "2021"

# See more keys and their definitions at https://doc.rust-lang.org/cargo/reference/manifest.html


[dependencies]
plonky2 = { git = "https://github.com/0xPolygonZero/plonky2", branch = "main", features = ["timing"] }
starky = { git = "https://github.com/0xPolygonZero/plonky2", branch = "main" , features = ["timing"] }
plonky2_util = { git = "https://github.com/0xPolygonZero/plonky2", branch = "main" }
plonky2_maybe_rayon = { git = "https://github.com/0xPolygonZero/plonky2", branch = "main" }

itertools = "0.11.0"
log = { version = "0.4.14", default-features = false }
anyhow = { version = "1.0.40", default-features = false }
num = "0.4.0"
num-bigint = "0.4.3"
ethereum-types = "0.14.0"
serde = { version = "1.0.144", features = ["derive"] }
serde_json = "1.0"
tiny-keccak = "2.0.2"
rand = "0.8.5"
rand_chacha = "0.3.1"
once_cell = "1.13.0"
static_assertions = "1.1.0"
keccak-hash = "0.10.0"
byteorder = "1.5.0"
hex = "0.4"
<<<<<<< HEAD
hashbrown = { version = "0.14.0", default-features = false, features = ["ahash", "serde"] } # NOTE: When upgrading, see `ahash` dependency.
=======
lazy_static = "1.4.0"
>>>>>>> e0bef358

elf = { version = "0.7", default-features = false }

# for debug
prettytable-rs = "^0.8"

[dev-dependencies]
env_logger = { version = "0.9.0", default-features = false }
keccak-hash = "0.10.0"<|MERGE_RESOLUTION|>--- conflicted
+++ resolved
@@ -28,11 +28,8 @@
 keccak-hash = "0.10.0"
 byteorder = "1.5.0"
 hex = "0.4"
-<<<<<<< HEAD
 hashbrown = { version = "0.14.0", default-features = false, features = ["ahash", "serde"] } # NOTE: When upgrading, see `ahash` dependency.
-=======
 lazy_static = "1.4.0"
->>>>>>> e0bef358
 
 elf = { version = "0.7", default-features = false }
 
