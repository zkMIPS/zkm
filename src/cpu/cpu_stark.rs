use std::borrow::Borrow;
use std::iter::repeat;
use std::marker::PhantomData;

use itertools::Itertools;
use plonky2::field::extension::{Extendable, FieldExtension};
use plonky2::field::packed::PackedField;
use plonky2::field::types::Field;
use plonky2::hash::hash_types::RichField;
use plonky2::iop::ext_target::ExtensionTarget;

use super::columns::CpuColumnsView;
//use super::halt;
use crate::all_stark::Table;
use crate::constraint_consumer::{ConstraintConsumer, RecursiveConstraintConsumer};
use crate::cpu::columns::{COL_MAP, NUM_CPU_COLUMNS};
use crate::cpu::{
    bootstrap_kernel, control_flow, count, decode, jumps, membus, memio, pc, shift, syscall,
};
use crate::cross_table_lookup::{Column, TableWithColumns};
use crate::evaluation_frame::{StarkEvaluationFrame, StarkFrame};
use crate::memory::segments::Segment;
use crate::memory::{NUM_CHANNELS, VALUE_LIMBS};
use crate::stark::Stark;

pub fn ctl_data_keccak_sponge<F: Field>() -> Vec<Column<F>> {
    // When executing KECCAK_GENERAL, the GP memory channels are used as follows:
    // GP channel 0: stack[-1] = context
    // GP channel 1: stack[-2] = segment
    // GP channel 2: stack[-3] = virt
    // GP channel 3: stack[-4] = len
    // GP channel 4: pushed = outputs
    let context = Column::single(COL_MAP.mem_channels[0].value);
    let segment = Column::single(COL_MAP.mem_channels[1].value);
    let virt = Column::single(COL_MAP.mem_channels[2].value);
    let len = Column::single(COL_MAP.mem_channels[3].value);

    let num_channels = F::from_canonical_usize(NUM_CHANNELS);
    let timestamp = Column::linear_combination([(COL_MAP.clock, num_channels)]);

    let mut cols = vec![context, segment, virt, len, timestamp];
    cols.extend(
        vec![COL_MAP.mem_channels[4].value]
            .into_iter()
            .map(Column::single),
    );
    cols
}

pub fn ctl_filter_keccak_sponge<F: Field>() -> Column<F> {
    Column::single(COL_MAP.is_keccak_sponge)
}

/// Create the vector of Columns corresponding to the two inputs and
/// one output of a binary operation.
/// FIXME: the column is unchecked. The in0 should starts from column 4 in looked table, and in1
/// 36, out 68. But the looking table offers in0 77, in1 83, out 89.
fn ctl_data_binops<F: Field>() -> Vec<Column<F>> {
    println!("{:?}", COL_MAP.mem_channels);
    let mut res = Column::singles(vec![COL_MAP.mem_channels[0].value]).collect_vec();
    res.extend(Column::singles(vec![COL_MAP.mem_channels[1].value]));
    res.extend(Column::singles(vec![COL_MAP.mem_channels[2].value]));
    res
}

pub fn ctl_data_logic<F: Field>() -> Vec<Column<F>> {
    // Instead of taking single columns, we reconstruct the entire opcode value directly.
    // opcode: 6, func: 6. The rt would be non-zero only when insn are BGEZ, BLTZ
    let mut base = [0usize; COL_MAP.opcode_bits.len() + COL_MAP.func_bits.len()];
    base[0..COL_MAP.opcode_bits.len()].copy_from_slice(&COL_MAP.opcode_bits[..]);
    base[COL_MAP.opcode_bits.len()..].copy_from_slice(&COL_MAP.func_bits[..]);
    let mut res = vec![Column::le_bits(base)];
    res.extend(ctl_data_binops());
    res
}

pub fn ctl_filter_logic<F: Field>() -> Column<F> {
    Column::single(COL_MAP.op.logic_op)
}

// If an arithmetic operation is happening on the CPU side, the CTL
// will enforce that the reconstructed opcode value from the
// opcode bits matches.
pub fn ctl_arithmetic_base_rows<F: Field>() -> TableWithColumns<F> {
    // Instead of taking single columns, we reconstruct the entire opcode value directly.
    let mut base = [0usize; COL_MAP.opcode_bits.len() + COL_MAP.func_bits.len()];
    base[0..COL_MAP.opcode_bits.len()].copy_from_slice(&COL_MAP.opcode_bits[..]);
    base[COL_MAP.opcode_bits.len()..].copy_from_slice(&COL_MAP.func_bits[..]);
    let mut columns = vec![Column::le_bits(base)];
    columns.extend(ctl_data_binops());

    // Create the CPU Table whose columns are those with the two
    // inputs and one output of the ternary operations listed in `ops`
    // (also `ops` is used as the operation filter).
    TableWithColumns::new(
        Table::Cpu,
        columns,
        Some(Column::sum([
            COL_MAP.op.binary_op,
            COL_MAP.op.binary_imm_op,
            COL_MAP.op.shift,
            COL_MAP.op.shift_imm,
        ])),
    )
}

pub fn ctl_data_byte_packing<F: Field>() -> Vec<Column<F>> {
    ctl_data_keccak_sponge()
}

pub const MEM_CODE_CHANNEL_IDX: usize = 0;
pub const MEM_GP_CHANNELS_IDX_START: usize = MEM_CODE_CHANNEL_IDX + 1;

/// Make the time/channel column for memory lookups.
fn mem_time_and_channel<F: Field>(channel: usize) -> Column<F> {
    let scalar = F::from_canonical_usize(NUM_CHANNELS);
    let addend = F::from_canonical_usize(channel);
    Column::linear_combination_with_constant([(COL_MAP.clock, scalar)], addend)
}

pub fn ctl_data_code_memory<F: Field>() -> Vec<Column<F>> {
    let mut cols = vec![
        Column::constant(F::ONE),                                      // is_read
        Column::single(COL_MAP.code_context),                          // addr_context
        Column::constant(F::from_canonical_u64(Segment::Code as u64)), // addr_segment
        Column::single(COL_MAP.program_counter),                       // addr_virtual
    ];

    // Low limb of the value matches the opcode bits
    let mut base = [0usize; COL_MAP.opcode_bits.len() + COL_MAP.func_bits.len()];
    base[0..COL_MAP.opcode_bits.len()].copy_from_slice(&COL_MAP.opcode_bits[..]);
    base[COL_MAP.opcode_bits.len()..].copy_from_slice(&COL_MAP.func_bits[..]);
    cols.push(Column::le_bits(base));

    // High limbs of the value are all zero.
    cols.extend(repeat(Column::constant(F::ZERO)).take(VALUE_LIMBS - 1));

    cols.push(mem_time_and_channel(MEM_CODE_CHANNEL_IDX));

    cols
}

pub fn ctl_data_gp_memory<F: Field>(channel: usize) -> Vec<Column<F>> {
    let channel_map = COL_MAP.mem_channels[channel];
    let mut cols: Vec<_> = Column::singles([
        channel_map.is_read,
        channel_map.addr_context,
        channel_map.addr_segment,
        channel_map.addr_virtual,
    ])
    .collect();

    cols.extend(Column::singles(vec![channel_map.value]));

    cols.push(mem_time_and_channel(MEM_GP_CHANNELS_IDX_START + channel));

    cols
}

pub fn ctl_filter_code_memory<F: Field>() -> Column<F> {
    Column::sum(COL_MAP.op.iter())
}

pub fn ctl_filter_gp_memory<F: Field>(channel: usize) -> Column<F> {
    Column::single(COL_MAP.mem_channels[channel].used)
}

#[derive(Copy, Clone, Default)]
pub struct CpuStark<F, const D: usize> {
    pub f: PhantomData<F>,
}

impl<F: RichField + Extendable<D>, const D: usize> Stark<F, D> for CpuStark<F, D> {
    type EvaluationFrame<FE, P, const D2: usize> = StarkFrame<P, NUM_CPU_COLUMNS>
    where
        FE: FieldExtension<D2, BaseField = F>,
        P: PackedField<Scalar = FE>;

    type EvaluationFrameTarget = StarkFrame<ExtensionTarget<D>, NUM_CPU_COLUMNS>;

    fn eval_packed_generic<FE, P, const D2: usize>(
        &self,
        vars: &Self::EvaluationFrame<FE, P, D2>,
        yield_constr: &mut ConstraintConsumer<P>,
    ) where
        FE: FieldExtension<D2, BaseField = F>,
        P: PackedField<Scalar = FE>,
    {
        let local_values: &[P; NUM_CPU_COLUMNS] = vars.get_local_values().try_into().unwrap();
        let local_values: &CpuColumnsView<P> = local_values.borrow();
        let next_values: &[P; NUM_CPU_COLUMNS] = vars.get_next_values().try_into().unwrap();
        let next_values: &CpuColumnsView<P> = next_values.borrow();

        bootstrap_kernel::eval_bootstrap_kernel_packed(local_values, next_values, yield_constr);
        /*
        contextops::eval_packed(local_values, next_values, yield_constr);
        control_flow::eval_packed_generic(local_values, next_values, yield_constr);
        */
        syscall::eval_packed(local_values, yield_constr);

        /*
        decode::eval_packed_generic(local_values, yield_constr);
        //jumps::eval_packed(local_values, next_values, yield_constr);
        membus::eval_packed(local_values, yield_constr);
        memio::eval_packed(local_values, next_values, yield_constr);
        pc::eval_packed(local_values, next_values, yield_constr);
<<<<<<< HEAD
        //shift::eval_packed(local_values, yield_constr);
        //syscall::eval_packed(local_values, yield_constr);
        //mov::eval_packed(local_values, yield_constr);
        //count::eval_packed(local_values, yield_constr);
=======
        shift::eval_packed(local_values, yield_constr);
        syscall::eval_packed(local_values, yield_constr);
        count::eval_packed(local_values, yield_constr);

         */
>>>>>>> 0452441c
    }

    fn eval_ext_circuit(
        &self,
        builder: &mut plonky2::plonk::circuit_builder::CircuitBuilder<F, D>,
        vars: &Self::EvaluationFrameTarget,
        yield_constr: &mut RecursiveConstraintConsumer<F, D>,
    ) {
        let local_values: &[ExtensionTarget<D>; NUM_CPU_COLUMNS] =
            vars.get_local_values().try_into().unwrap();
        let local_values: &CpuColumnsView<ExtensionTarget<D>> = local_values.borrow();
        let next_values: &[ExtensionTarget<D>; NUM_CPU_COLUMNS] =
            vars.get_next_values().try_into().unwrap();
        let next_values: &CpuColumnsView<ExtensionTarget<D>> = next_values.borrow();

        bootstrap_kernel::eval_bootstrap_kernel_ext_circuit(
            builder,
            local_values,
            next_values,
            yield_constr,
        );
        /*
        contextops::eval_ext_circuit(builder, local_values, next_values, yield_constr);
        control_flow::eval_ext_circuit(builder, local_values, next_values, yield_constr);
        */
        /*
        decode::eval_ext_circuit(builder, local_values, yield_constr);
        //jumps::eval_ext_circuit(builder, local_values, next_values, yield_constr);
        membus::eval_ext_circuit(builder, local_values, yield_constr);
        memio::eval_ext_circuit(builder, local_values, next_values, yield_constr);
        pc::eval_ext_circuit(builder, local_values, next_values, yield_constr);
<<<<<<< HEAD
        //shift::eval_ext_circuit(builder, local_values, yield_constr);
        //syscall::eval_ext_circuit(builder, local_values, yield_constr);
        //mov::eval_ext_circuit(builder, local_values, yield_constr);
        //count::eval_ext_circuit(builder, local_values, yield_constr);
=======
        shift::eval_ext_circuit(builder, local_values, yield_constr);
        syscall::eval_ext_circuit(builder, local_values, yield_constr);
        count::eval_ext_circuit(builder, local_values, yield_constr);

         */
        syscall::eval_ext_circuit(builder, local_values, yield_constr);
>>>>>>> 0452441c
    }

    fn constraint_degree(&self) -> usize {
        8
    }
}

#[cfg(test)]
mod tests {
    use anyhow::Result;
    use plonky2::field::extension::{Extendable, FieldExtension};
    use plonky2::plonk::config::{GenericConfig, PoseidonGoldilocksConfig};

    use crate::cpu::bootstrap_kernel::generate_bootstrap_kernel;
    use crate::cpu::columns::{COL_MAP, NUM_CPU_COLUMNS};
    use crate::cpu::cpu_stark::CpuStark;
    use crate::cpu::kernel::KERNEL;
    use crate::generation::simulate_cpu;
    use crate::generation::state::GenerationState;
    use crate::generation::GenerationInputs;
    use crate::stark_testing::{
        test_stark_check_constraints, test_stark_circuit_constraints,
        test_stark_cpu_check_constraints, test_stark_low_degree,
    };

    #[test]
    fn test_stark_degree() -> Result<()> {
        const D: usize = 2;
        type C = PoseidonGoldilocksConfig;
        type F = <C as GenericConfig<D>>::F;
        type S = CpuStark<F, D>;

        let stark = S {
            f: Default::default(),
        };
        test_stark_low_degree(stark)
    }

    #[test]
    fn test_stark_circuit() -> Result<()> {
        env_logger::try_init().unwrap_or_default();
        const D: usize = 2;
        type C = PoseidonGoldilocksConfig;
        type F = <C as GenericConfig<D>>::F;
        type S = CpuStark<F, D>;

        let stark = S {
            f: Default::default(),
        };
        test_stark_circuit_constraints::<F, C, S, D>(stark)
    }

    #[test]
    fn test_stark_check_memio() {
        env_logger::try_init().unwrap_or_default();
        const D: usize = 2;
        type C = PoseidonGoldilocksConfig;
        type F = <C as GenericConfig<D>>::F;
        type S = CpuStark<F, D>;

        let stark = S {
            f: Default::default(),
        };

        let inputs = GenerationInputs {};
        let mut state = GenerationState::<F>::new(inputs.clone(), &KERNEL.code, 40000000).unwrap();
        generate_bootstrap_kernel::<F>(&mut state);
        simulate_cpu::<F, D>(&mut state).unwrap();

        let vals: Vec<[F; NUM_CPU_COLUMNS]> = state
            .clone()
            .traces
            .cpu
            .into_iter()
            .map(|x| x.into())
            .collect::<Vec<_>>();

        for i in 0..(vals.len() - 1) {
            println!("vals: {:?}, cpu column: {:?}", vals[i], state.traces.cpu[i]);
            test_stark_cpu_check_constraints::<F, C, S, D>(stark, &vals[i], &vals[i + 1]);
        }
    }
}<|MERGE_RESOLUTION|>--- conflicted
+++ resolved
@@ -204,18 +204,11 @@
         membus::eval_packed(local_values, yield_constr);
         memio::eval_packed(local_values, next_values, yield_constr);
         pc::eval_packed(local_values, next_values, yield_constr);
-<<<<<<< HEAD
-        //shift::eval_packed(local_values, yield_constr);
-        //syscall::eval_packed(local_values, yield_constr);
-        //mov::eval_packed(local_values, yield_constr);
-        //count::eval_packed(local_values, yield_constr);
-=======
         shift::eval_packed(local_values, yield_constr);
         syscall::eval_packed(local_values, yield_constr);
         count::eval_packed(local_values, yield_constr);
 
          */
->>>>>>> 0452441c
     }
 
     fn eval_ext_circuit(
@@ -247,19 +240,12 @@
         membus::eval_ext_circuit(builder, local_values, yield_constr);
         memio::eval_ext_circuit(builder, local_values, next_values, yield_constr);
         pc::eval_ext_circuit(builder, local_values, next_values, yield_constr);
-<<<<<<< HEAD
-        //shift::eval_ext_circuit(builder, local_values, yield_constr);
-        //syscall::eval_ext_circuit(builder, local_values, yield_constr);
-        //mov::eval_ext_circuit(builder, local_values, yield_constr);
-        //count::eval_ext_circuit(builder, local_values, yield_constr);
-=======
         shift::eval_ext_circuit(builder, local_values, yield_constr);
         syscall::eval_ext_circuit(builder, local_values, yield_constr);
         count::eval_ext_circuit(builder, local_values, yield_constr);
 
          */
         syscall::eval_ext_circuit(builder, local_values, yield_constr);
->>>>>>> 0452441c
     }
 
     fn constraint_degree(&self) -> usize {
