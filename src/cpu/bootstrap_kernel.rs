use itertools::Itertools;
use keccak_hash::keccak;
use plonky2::field::extension::Extendable;
use plonky2::field::packed::PackedField;
use plonky2::field::types::Field;
use plonky2::hash::hash_types::RichField;
use plonky2::iop::ext_target::ExtensionTarget;
use plonky2::plonk::circuit_builder::CircuitBuilder;

use crate::constraint_consumer::{ConstraintConsumer, RecursiveConstraintConsumer};
use crate::cpu::columns::CpuColumnsView;
use crate::cpu::kernel::assembler::Kernel;
use crate::generation::state::GenerationState;
use crate::keccak_sponge::columns::{KECCAK_RATE_BYTES, KECCAK_RATE_U32S};
use crate::memory::segments::Segment;
use crate::mips_emulator::memory::{
    END_PC_ADDRESS, HASH_ADDRESS_BASE, HASH_ADDRESS_END, ROOT_HASH_ADDRESS_BASE,
};
use crate::mips_emulator::page::{PAGE_ADDR_MASK, PAGE_SIZE};
use crate::witness::memory::MemoryAddress;
use crate::witness::util::keccak_sponge_log;
use crate::witness::util::mem_write_gp_log_and_fill;

pub(crate) fn generate_bootstrap_kernel<F: Field>(state: &mut GenerationState<F>, kernel: &Kernel) {
    // Iterate through chunks of the code, such that we can write one chunk to memory per row.
    let mut image_addr_value = vec![];
    let mut image_addr = vec![];
    let mut page_addr = vec![];
    // handle 8 memory for each cpu instruction
    for chunk in &kernel.program.image.iter().chunks(8) {
        let mut cpu_row = CpuColumnsView::default();
        cpu_row.clock = F::from_canonical_usize(state.traces.clock());
        cpu_row.is_bootstrap_kernel = F::ONE;

        // Write this chunk to memory, while simultaneously packing its bytes into a u32 word.
        for (channel, (addr, val)) in chunk.enumerate() {
            // Both instruction and memory data are located in code section for MIPS
            let address = MemoryAddress::new(0, Segment::Code, *addr as usize);
            image_addr.push(address);
            image_addr_value.push(*val); // BE

            if (addr & PAGE_ADDR_MASK as u32) == 0 {
                page_addr.push(*addr);
            }

            let write =
                mem_write_gp_log_and_fill(channel, address, state, &mut cpu_row, (*val).to_be());
            state.traces.push_memory(write);
        }

        state.traces.push_cpu(cpu_row);
    }

    state.memory.apply_ops(&state.traces.memory_ops);

    for addr in page_addr {
        check_memory_page_hash(state, kernel, addr, false);
    }

    check_image_id(state, kernel, false);

    log::info!("Bootstrapping took {} cycles", state.traces.clock());
}

pub(crate) fn check_image_id<F: Field>(
    state: &mut GenerationState<F>,
    kernel: &Kernel,
    post: bool,
) {
    // push mem root and pc
    let mut root_u32s: [u32; 9] = [kernel.program.entry; 9];

    if post {
        root_u32s[8] = kernel.program.end_pc as u32;
    }
    for i in 0..8 {
        let start = i * 4;
        if post {
            root_u32s[i] = u32::from_be_bytes(
                kernel.program.page_hash_root[start..(start + 4)]
                    .try_into()
                    .unwrap(),
            );
        } else {
            root_u32s[i] = u32::from_be_bytes(
                kernel.program.pre_hash_root[start..(start + 4)]
                    .try_into()
                    .unwrap(),
            );
        }
    }
    let root_hash_addr_value: Vec<_> = (ROOT_HASH_ADDRESS_BASE..=END_PC_ADDRESS)
        .step_by(4)
        .collect::<Vec<u32>>();
    let root_hash_addr_value: Vec<_> = root_hash_addr_value.iter().zip(root_u32s).collect();

    let mut root_hash_addr = Vec::new();
    for chunk in &root_hash_addr_value.iter().chunks(8) {
        let mut cpu_row = CpuColumnsView::default();
        cpu_row.clock = F::from_canonical_usize(state.traces.clock());
        if post {
            cpu_row.is_exit_kernel = F::ONE;
            cpu_row.program_counter = F::from_canonical_usize(state.registers.program_counter);
        } else {
            cpu_row.is_bootstrap_kernel = F::ONE;
        }

        // Write this chunk to memory, while simultaneously packing its bytes into a u32 word.
        for (channel, (addr, val)) in chunk.enumerate() {
            // Both instruction and memory data are located in code section for MIPS
            let address = MemoryAddress::new(0, Segment::Code, **addr as usize);
            root_hash_addr.push(address);
            let write =
                mem_write_gp_log_and_fill(channel, address, state, &mut cpu_row, (*val).to_be());
            state.traces.push_memory(write);
        }

        state.traces.push_cpu(cpu_row);
    }

    let mut cpu_row = CpuColumnsView::default();
    cpu_row.clock = F::from_canonical_usize(state.traces.clock());
    if post {
        cpu_row.is_exit_kernel = F::ONE;
        cpu_row.program_counter = F::from_canonical_usize(state.registers.program_counter);
    } else {
        cpu_row.is_bootstrap_kernel = F::ONE;
    }

    cpu_row.is_keccak_sponge = F::ONE;

    let mut image_addr_value_byte_be = vec![0u8; root_hash_addr_value.len() * 4];
    for (i, (_, v)) in root_hash_addr_value.iter().enumerate() {
        image_addr_value_byte_be[i * 4..(i * 4 + 4)].copy_from_slice(&v.to_be_bytes());
    }

    // The Keccak sponge CTL uses memory value columns for its inputs and outputs.
    cpu_row.mem_channels[0].value[0] = F::ZERO; // context
    cpu_row.mem_channels[1].value[0] = F::from_canonical_usize(Segment::Code as usize);
    cpu_row.mem_channels[2].value[0] = F::from_canonical_usize(root_hash_addr[0].virt);
    cpu_row.mem_channels[3].value[0] = F::from_canonical_usize(image_addr_value_byte_be.len()); // len

    let code_hash_bytes = keccak(&image_addr_value_byte_be).0;
<<<<<<< HEAD
    log::trace!("actual image id: {:?}", code_hash_bytes);
    log::trace!("expected image id: {:?}", kernel.program.image_id);
=======

>>>>>>> 832bc3de
    let code_hash_be = core::array::from_fn(|i| {
        u32::from_le_bytes(core::array::from_fn(|j| code_hash_bytes[i * 4 + j]))
    });
    let code_hash = code_hash_be.map(u32::from_be);
    if post {
        log::debug!("actual post image id: {:?}", code_hash_bytes);
        log::debug!("expected post image id: {:?}", kernel.program.image_id);
        assert_eq!(code_hash_bytes, kernel.program.image_id);
    } else {
        log::debug!("actual pre image id: {:?}", code_hash_bytes);
        log::debug!("expected pre image id: {:?}", kernel.program.pre_image_id);
        assert_eq!(code_hash_bytes, kernel.program.pre_image_id);
    }

    cpu_row.mem_channels[4].value = code_hash.map(F::from_canonical_u32);
    cpu_row.mem_channels[4].value.reverse();

    keccak_sponge_log(state, root_hash_addr, image_addr_value_byte_be);
    state.traces.push_cpu(cpu_row);
}

pub(crate) fn check_memory_page_hash<F: Field>(
    state: &mut GenerationState<F>,
    kernel: &Kernel,
    addr: u32,
    update: bool,
) {
    log::trace!("check page hash, addr: {:X}", addr);
    assert_eq!(addr & PAGE_ADDR_MASK as u32, 0u32);
    let page_data_addr_value: Vec<_> = (addr..addr + PAGE_SIZE as u32)
        .step_by(4)
        .collect::<Vec<u32>>();

    let mut page_data_addr = Vec::new();

    let mut page_addr_value_byte_be = vec![0u8; PAGE_SIZE];
    for (i, addr) in page_data_addr_value.iter().enumerate() {
        let address = MemoryAddress::new(0, Segment::Code, *addr as usize);
        page_data_addr.push(address);
        let v = state.memory.get(address);
        page_addr_value_byte_be[i * 4..(i * 4 + 4)].copy_from_slice(&v.to_be_bytes());
    }

    let code_hash_bytes = keccak(&page_addr_value_byte_be).0;
    let code_hash_be = core::array::from_fn(|i| {
        u32::from_le_bytes(core::array::from_fn(|j| code_hash_bytes[i * 4 + j]))
    });
    let code_hash = code_hash_be.map(u32::from_be);

    if addr == HASH_ADDRESS_END {
<<<<<<< HEAD
        log::trace!("actual root page hash: {:?}", code_hash_bytes);
        log::trace!(
            "expected root page hash: {:?}",
            kernel.program.page_hash_root
        );
        assert_eq!(code_hash_bytes, kernel.program.pre_hash_root);
=======
        log::debug!("actual root page hash: {:?}", code_hash_bytes);
        if update {
            log::debug!(
                "expected post root page hash: {:?}",
                kernel.program.page_hash_root
            );
            assert_eq!(code_hash_bytes, kernel.program.page_hash_root);
        } else {
            log::debug!(
                "expected pre root page hash: {:?}",
                kernel.program.pre_hash_root
            );
            assert_eq!(code_hash_bytes, kernel.program.pre_hash_root);
        }
    } else if update {
        let start_hash_addr = HASH_ADDRESS_BASE + ((addr >> 12) << 5);
        let hash_addr_value: Vec<_> = (start_hash_addr..=start_hash_addr + 31)
            .step_by(4)
            .collect::<Vec<u32>>();
        let hash_addr_value: Vec<_> = hash_addr_value.iter().zip(code_hash_be).collect();

        for chunk in &hash_addr_value.iter().chunks(8) {
            let mut cpu_row = CpuColumnsView::default();
            cpu_row.clock = F::from_canonical_usize(state.traces.clock());
            cpu_row.is_exit_kernel = F::ONE;
            cpu_row.program_counter = F::from_canonical_usize(state.registers.program_counter);

            // Write this chunk to memory, while simultaneously packing its bytes into a u32 word.
            for (channel, (addr, val)) in chunk.enumerate() {
                // Both instruction and memory data are located in code section for MIPS
                let address = MemoryAddress::new(0, Segment::Code, **addr as usize);
                let write = mem_write_gp_log_and_fill(
                    channel,
                    address,
                    state,
                    &mut cpu_row,
                    (*val).to_be(),
                );
                state.traces.push_memory(write);
            }

            state.traces.push_cpu(cpu_row);
        }

        log::debug!("update page hash: {:?}", code_hash_bytes);
>>>>>>> 832bc3de
    } else {
        let mut expected_hash_byte = [0u8; 32];
        let hash_addr = HASH_ADDRESS_BASE + ((addr >> 12) << 5);
        for i in 0..8 {
            let addr = hash_addr + (i << 2) as u32;
            let v = kernel.program.image.get(&addr).unwrap();
            expected_hash_byte[i * 4..(i * 4 + 4)].copy_from_slice(&v.to_le_bytes());
        }
        log::trace!("actual page hash: {:?}", code_hash_bytes);
        log::trace!("expected page hash: {:?}", expected_hash_byte);
        assert_eq!(code_hash_bytes, expected_hash_byte);
    }

    let mut cpu_row = CpuColumnsView::default();
    cpu_row.clock = F::from_canonical_usize(state.traces.clock());
    if update {
        cpu_row.is_exit_kernel = F::ONE;
        cpu_row.program_counter = F::from_canonical_usize(state.registers.program_counter);
    } else {
        cpu_row.is_bootstrap_kernel = F::ONE;
    }
    cpu_row.is_keccak_sponge = F::ONE;

    // The Keccak sponge CTL uses memory value columns for its inputs and outputs.
    cpu_row.mem_channels[0].value[0] = F::ZERO; // context
    cpu_row.mem_channels[1].value[0] = F::from_canonical_usize(Segment::Code as usize);
    let final_idx = page_addr_value_byte_be.len() / KECCAK_RATE_BYTES * KECCAK_RATE_U32S;
    cpu_row.mem_channels[2].value[0] = F::from_canonical_usize(page_data_addr[final_idx].virt);
    cpu_row.mem_channels[3].value[0] = F::from_canonical_usize(page_addr_value_byte_be.len()); // len

    cpu_row.mem_channels[4].value = code_hash.map(F::from_canonical_u32);
    cpu_row.mem_channels[4].value.reverse();

    keccak_sponge_log(state, page_data_addr, page_addr_value_byte_be);
    state.traces.push_cpu(cpu_row);
    if update {
        state.memory.apply_ops(&state.traces.memory_ops);
    }
}

pub(crate) fn eval_bootstrap_kernel_packed<F: Field, P: PackedField<Scalar = F>>(
    local_values: &CpuColumnsView<P>,
    next_values: &CpuColumnsView<P>,
    yield_constr: &mut ConstraintConsumer<P>,
) {
    // IS_BOOTSTRAP_KERNEL must have an init value of 1, a final value of 0, and a delta in {0, -1}.
    let local_is_bootstrap = local_values.is_bootstrap_kernel;
    let next_is_bootstrap = next_values.is_bootstrap_kernel;
    yield_constr.constraint_first_row(local_is_bootstrap - P::ONES);
    yield_constr.constraint_last_row(local_is_bootstrap);
    let delta_is_bootstrap = next_is_bootstrap - local_is_bootstrap;
    yield_constr.constraint_transition(delta_is_bootstrap * (delta_is_bootstrap + P::ONES));

    // If this is a bootloading row and the i'th memory channel is used, it must have the right
    // address, name context = 0, segment = Code, virt + 4 = next_virt
    let code_segment = F::from_canonical_usize(Segment::Code as usize);
    for channel in local_values.mem_channels.iter() {
        let filter = local_is_bootstrap * channel.used;
        yield_constr.constraint(filter * channel.addr_context);
        yield_constr.constraint(filter * (channel.addr_segment - code_segment));
        /* FIXME
        let delta_virt = channel.addr_virtual + P::from(F::from_canonical_u32(32)) - next_values.mem_channels[i].addr_virtual;
        log::trace!("virt {:?} {:?} {:?} {:?} {}", channel.addr_virtual, delta_virt, local_values.clock, NUM_GP_CHANNELS, i);
        yield_constr.constraint_transition(filter * delta_virt);
        */
    }

    // If this is the final bootstrap row (i.e. delta_is_bootstrap = 1), check that
    // - all memory channels are disabled
    // - the current kernel hash matches a precomputed one
    for channel in local_values.mem_channels.iter() {
        yield_constr.constraint_transition(delta_is_bootstrap * channel.used);
    }
    /*
    for (&expected, actual) in KERNEL
        .code_hash
        .iter()
        .rev()
        .zip(local_values.mem_channels.last().unwrap().value)
    {
        let expected = P::from(F::from_canonical_u32(expected));
        let diff = expected - actual;
        yield_constr.constraint_transition(delta_is_bootstrap * diff);
    }
    */
}

pub(crate) fn eval_bootstrap_kernel_ext_circuit<F: RichField + Extendable<D>, const D: usize>(
    builder: &mut CircuitBuilder<F, D>,
    local_values: &CpuColumnsView<ExtensionTarget<D>>,
    next_values: &CpuColumnsView<ExtensionTarget<D>>,
    yield_constr: &mut RecursiveConstraintConsumer<F, D>,
) {
    let one = builder.one_extension();

    // IS_BOOTSTRAP_KERNEL must have an init value of 1, a final value of 0, and a delta in {0, -1}.
    let local_is_bootstrap = local_values.is_bootstrap_kernel;
    let next_is_bootstrap = next_values.is_bootstrap_kernel;
    let constraint = builder.sub_extension(local_is_bootstrap, one);
    yield_constr.constraint_first_row(builder, constraint);
    yield_constr.constraint_last_row(builder, local_is_bootstrap);
    let delta_is_bootstrap = builder.sub_extension(next_is_bootstrap, local_is_bootstrap);
    let constraint =
        builder.mul_add_extension(delta_is_bootstrap, delta_is_bootstrap, delta_is_bootstrap);
    yield_constr.constraint_transition(builder, constraint);

    // If this is a bootloading row and the i'th memory channel is used, it must have the right
    // address, name context = 0, segment = Code, virt + 4 = next_virt
    let code_segment =
        builder.constant_extension(F::Extension::from_canonical_usize(Segment::Code as usize));
    for channel in local_values.mem_channels {
        let filter = builder.mul_extension(local_is_bootstrap, channel.used);
        let constraint = builder.mul_extension(filter, channel.addr_context);
        yield_constr.constraint(builder, constraint);

        let segment_diff = builder.sub_extension(channel.addr_segment, code_segment);
        let constraint = builder.mul_extension(filter, segment_diff);
        yield_constr.constraint(builder, constraint);

        /*
        let i_ext = builder.constant_extension(F::Extension::from_canonical_u32(32));
        let prev_virt = builder.add_extension(channel.addr_virtual, i_ext);
        let virt_diff = builder.sub_extension(prev_virt, next_values.mem_channels[i].addr_virtual);
        let constraint = builder.mul_extension(filter, virt_diff);
        yield_constr.constraint_transition(builder, constraint);
        */
    }

    // If this is the final bootstrap row (i.e. delta_is_bootstrap = 1), check that
    // - all memory channels are disabled
    // - the current kernel hash matches a precomputed one
    for channel in local_values.mem_channels.iter() {
        let constraint = builder.mul_extension(delta_is_bootstrap, channel.used);
        yield_constr.constraint_transition(builder, constraint);
    }
    /*
    for (&expected, actual) in KERNEL
        .code_hash
        .iter()
        .rev()
        .zip(local_values.mem_channels.last().unwrap().value)
    {
        let expected = builder.constant_extension(F::Extension::from_canonical_u32(expected));
        let diff = builder.sub_extension(expected, actual);
        let constraint = builder.mul_extension(delta_is_bootstrap, diff);
        yield_constr.constraint_transition(builder, constraint);
    }
    */
}<|MERGE_RESOLUTION|>--- conflicted
+++ resolved
@@ -141,23 +141,17 @@
     cpu_row.mem_channels[3].value[0] = F::from_canonical_usize(image_addr_value_byte_be.len()); // len
 
     let code_hash_bytes = keccak(&image_addr_value_byte_be).0;
-<<<<<<< HEAD
-    log::trace!("actual image id: {:?}", code_hash_bytes);
-    log::trace!("expected image id: {:?}", kernel.program.image_id);
-=======
-
->>>>>>> 832bc3de
     let code_hash_be = core::array::from_fn(|i| {
         u32::from_le_bytes(core::array::from_fn(|j| code_hash_bytes[i * 4 + j]))
     });
     let code_hash = code_hash_be.map(u32::from_be);
     if post {
-        log::debug!("actual post image id: {:?}", code_hash_bytes);
-        log::debug!("expected post image id: {:?}", kernel.program.image_id);
+        log::trace!("actual post image id: {:?}", code_hash_bytes);
+        log::trace!("expected post image id: {:?}", kernel.program.image_id);
         assert_eq!(code_hash_bytes, kernel.program.image_id);
     } else {
-        log::debug!("actual pre image id: {:?}", code_hash_bytes);
-        log::debug!("expected pre image id: {:?}", kernel.program.pre_image_id);
+        log::trace!("actual pre image id: {:?}", code_hash_bytes);
+        log::trace!("expected pre image id: {:?}", kernel.program.pre_image_id);
         assert_eq!(code_hash_bytes, kernel.program.pre_image_id);
     }
 
@@ -197,23 +191,15 @@
     let code_hash = code_hash_be.map(u32::from_be);
 
     if addr == HASH_ADDRESS_END {
-<<<<<<< HEAD
-        log::trace!("actual root page hash: {:?}", code_hash_bytes);
-        log::trace!(
-            "expected root page hash: {:?}",
-            kernel.program.page_hash_root
-        );
-        assert_eq!(code_hash_bytes, kernel.program.pre_hash_root);
-=======
         log::debug!("actual root page hash: {:?}", code_hash_bytes);
         if update {
-            log::debug!(
+            log::trace!(
                 "expected post root page hash: {:?}",
                 kernel.program.page_hash_root
             );
             assert_eq!(code_hash_bytes, kernel.program.page_hash_root);
         } else {
-            log::debug!(
+            log::trace!(
                 "expected pre root page hash: {:?}",
                 kernel.program.pre_hash_root
             );
@@ -249,8 +235,7 @@
             state.traces.push_cpu(cpu_row);
         }
 
-        log::debug!("update page hash: {:?}", code_hash_bytes);
->>>>>>> 832bc3de
+        log::trace!("update page hash: {:?}", code_hash_bytes);
     } else {
         let mut expected_hash_byte = [0u8; 32];
         let hash_addr = HASH_ADDRESS_BASE + ((addr >> 12) << 5);
