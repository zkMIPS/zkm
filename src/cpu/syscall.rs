use crate::constraint_consumer::{ConstraintConsumer, RecursiveConstraintConsumer};
use crate::cpu::columns::CpuColumnsView;

use crate::witness::operation::*;

use plonky2::field::extension::Extendable;
use plonky2::field::packed::PackedField;
use plonky2::field::types::Field;
use plonky2::hash::hash_types::RichField;
use plonky2::iop::ext_target::ExtensionTarget;

pub fn eval_packed<P: PackedField>(
    lv: &CpuColumnsView<P>,
    yield_constr: &mut ConstraintConsumer<P>,
) {
    let filter = lv.op.syscall; // syscall
                                // let _sys_num = lv.mem_channels[0].value;
    let a0 = lv.mem_channels[1].value;
    let a1 = lv.mem_channels[2].value;
    let a2 = lv.mem_channels[3].value;
    let v0 = P::ZEROS;
    let v1 = P::ZEROS;
    let syscall = lv.general.syscall();

    let mut sys_sum = P::ZEROS;
    for num in syscall.sysnum {
        sys_sum = sys_sum + num;
        yield_constr.constraint(filter * num * (P::ONES - num));
    }

    yield_constr.constraint(filter * (P::ONES - sys_sum));

    let mut a0_sum = P::ZEROS;
    for a0 in syscall.a0 {
        a0_sum = a0_sum + a0;
        yield_constr.constraint(filter * a0 * (P::ONES - a0));
    }
    yield_constr.constraint(filter * a0_sum * (P::ONES - a0_sum));

    yield_constr.constraint(filter * syscall.a1 * (P::ONES - syscall.a1));

    //sysmap
    // is_sysmap|is_sz_mid_not_zero|is_a0_zero is calculated outside and written in the mem_channels.
<<<<<<< HEAD
    let is_sysmap = lv.mem_channels[2].value;
    let is_sz_mid_not_zero = lv.mem_channels[0].value; //sz & 0xFFF != 0
=======
    let is_sysmap = syscall.sysnum[1];
    let is_sz_mid_not_zero = syscall.a1; //sz & 0xFFF != 0
>>>>>>> 7d4556e7
    let is_sz_mid_zero = P::ONES - is_sz_mid_not_zero;
    let sz = a1;
    let remain = sz / P::Scalar::from_canonical_u64(1 << 12);
    let remain = remain * P::Scalar::from_canonical_u64(1 << 12);
    let sz_mid = sz - remain; //sz & 0xfff
    let sz_in_sz_mid_not_zero = sz + P::Scalar::from_canonical_u64(256u64) - sz_mid;
<<<<<<< HEAD
    let is_a0_zero = lv.mem_channels[0].value;
    let heap_in_a0_zero = lv.mem_channels[6].value;
=======
    let is_a0_zero = syscall.a0[0];
    let heap_in_a0_zero = lv.mem_channels[6].value[0];
>>>>>>> 7d4556e7
    let v0_in_a0_zero = heap_in_a0_zero;
    let heap_in_a0_zero_and_in_sz_mid_not_zero = heap_in_a0_zero + sz_in_sz_mid_not_zero; // branch1:sz&fff!=0 & a0==0
    let result_heap = lv.mem_channels[7].value;
    let result_v0 = lv.mem_channels[4].value;
    let result_v1 = lv.mem_channels[5].value;

    let heap_in_a0_zero_and_not_in_sz_mid_not_zero = heap_in_a0_zero + sz; // branch2: sz&fff==0 &a0 ==0
                                                                           //check:
                                                                           //1 is_syscall
                                                                           //2 sysnum==sysmap
                                                                           //3 a0 is zero
                                                                           //4 heap value is right
                                                                           //5 sz & 0xFFF != 0
    yield_constr.constraint(
        filter
            * is_sysmap
            * is_sz_mid_not_zero
            * is_a0_zero
            * (heap_in_a0_zero_and_in_sz_mid_not_zero - result_heap),
    );
    //check:
    //1 is_syscall
    //2 sysnum==sysmap
    //3 a0 is zero
    //4 heap value is right
    //5 sz & 0xFFF == 0
    yield_constr.constraint(
        filter
            * is_sysmap
            * is_sz_mid_zero
            * is_a0_zero
            * (heap_in_a0_zero_and_not_in_sz_mid_not_zero - result_heap),
    );
    //check:
    //1 is_syscall
    //2 sysnum==sysmap
    //3 a0 is zero
    //4 v0 value is right
    yield_constr.constraint(filter * is_sysmap * is_a0_zero * (v0_in_a0_zero - result_v0));
    //check:
    //1 is_syscall
    //2 sysnum==sysmap
    //3 a0 is not zero
    //4 v0 value is right
    yield_constr.constraint(filter * is_sysmap * (P::ONES - is_a0_zero) * (a0 - result_v0));

    //sysbrk
<<<<<<< HEAD
    let is_sysbrk = lv.mem_channels[0].value;
=======
    let is_sysbrk = syscall.sysnum[2];
>>>>>>> 7d4556e7
    let v0_in_sysbrk = P::Scalar::from_canonical_u64(0x40000000u64);
    //check:
    //1 is_syscall
    //2 sysnum==sysbrk
    //3 v0&v1 are right
    yield_constr.constraint(filter * is_sysbrk * (v0_in_sysbrk - result_v0));
    yield_constr.constraint(filter * (v1 - result_v1));

    //sysclone
<<<<<<< HEAD
    let is_sysclone = lv.mem_channels[0].value;
=======
    let is_sysclone = syscall.sysnum[3];
>>>>>>> 7d4556e7
    let v0_in_sysclone = P::ONES;
    //check:
    //1 is_syscall
    //2 sysnum==sysclone
    //3 v0&v1 are right
    yield_constr.constraint(filter * is_sysclone * (v0_in_sysclone - result_v0));
    yield_constr.constraint(filter * is_sysclone * (v1 - result_v1));

    // let is_SYSEXITGROUP =sys_num.is_equal_private(P::Scalar::from_canonical_usize(SYSEXITGROUP),Equal);
    // //todo
    //sysread
<<<<<<< HEAD
    let is_sysread = lv.mem_channels[2].value;
    let a0_is_fd_stdin = lv.mem_channels[0].value;
    let a0_is_not_fd_stdin = lv.mem_channels[0].value;
=======
    let is_sysread = syscall.sysnum[5];
    let a0_is_fd_stdin = syscall.a0[0];
    let a0_is_not_fd_stdin = syscall.a0[2];
>>>>>>> 7d4556e7
    let v0_in_a0_is_not_fd_stdin = P::Scalar::from_canonical_usize(0xFFFFFFFF);
    let v1_in_a0_is_not_fd_stdin = P::Scalar::from_canonical_usize(MIPSEBADF);
    //check:
    //1 is_syscall
    //2 sysnum==sysread
    //3 v0&v1 are right
    //4 a0 != fd_stdin
    yield_constr.constraint(
        filter * is_sysread * a0_is_not_fd_stdin * (v0_in_a0_is_not_fd_stdin - result_v0),
    );
    yield_constr.constraint(
        filter * is_sysread * a0_is_not_fd_stdin * (v1_in_a0_is_not_fd_stdin - result_v1),
    );
    //check:
    //1 is_syscall
    //2 sysnum==sysread
    //3 v0&v1 are right
    //4 a0 == fd_stdin
    yield_constr.constraint(filter * is_sysread * a0_is_fd_stdin * (v0 - result_v0));
    yield_constr.constraint(filter * is_sysread * a0_is_fd_stdin * (v1 - result_v1));

    //syswrite
<<<<<<< HEAD
    let is_syswrite = lv.mem_channels[2].value;
    let a0_is_fd_stdout_or_fd_stderr = lv.mem_channels[0].value;
    let a0_is_not_fd_stderr_and_fd_stderr = lv.mem_channels[1].value;
=======
    let is_syswrite = syscall.sysnum[6];
    let a0_is_fd_stdout_or_fd_stderr = syscall.a0[1];
    let a0_is_not_fd_stderr_and_fd_stderr = syscall.a0[2];
>>>>>>> 7d4556e7

    let v0_in_a0_is_not_fd_stdout_and_fd_stderr = P::Scalar::from_canonical_usize(0xFFFFFFFF);
    let v1_in_a0_is_not_fd_stdin_and_fd_stderr = P::Scalar::from_canonical_usize(MIPSEBADF);
    //check:
    //1 is_syscall
    //2 sysnum==syswrite
    //3 v0&v1 are right
    //4 a0 =! fd_stderr and a0 != fd_stderr
    yield_constr.constraint(
        filter
            * is_syswrite
            * a0_is_not_fd_stderr_and_fd_stderr
            * (v0_in_a0_is_not_fd_stdout_and_fd_stderr - result_v0),
    );
    yield_constr.constraint(
        filter
            * is_syswrite
            * a0_is_not_fd_stderr_and_fd_stderr
            * (v1_in_a0_is_not_fd_stdin_and_fd_stderr - result_v1),
    );
    //check:
    //1 is_syscall
    //2 sysnum==syswrite
    //3 v0&v1 are right
    //4 a0 ==fd_stderr or a0 == fd_stderr
    yield_constr.constraint(filter * is_syswrite * a0_is_fd_stdout_or_fd_stderr * (a2 - result_v0));
    yield_constr.constraint(filter * is_syswrite * a0_is_fd_stdout_or_fd_stderr * (v1 - result_v1));

    //sysfcntl
<<<<<<< HEAD
    let is_sysfcntl = lv.mem_channels[2].value;
    let a0_is_fd_stdin = lv.mem_channels[1].value;
    let v0_in_a0_is_fd_stdin = P::ZEROS;
    let a0_is_fd_stdout_or_fd_stderr = lv.mem_channels[1].value;
    let _v0_in_a0_is_fd_stdout_or_fd_stderr = P::ONES;
    let a0_is_else = lv.mem_channels[1].value;
=======
    let is_sysfcntl = syscall.sysnum[7];
    let a0_is_fd_stdin = syscall.a0[0];
    let v0_in_a0_is_fd_stdin = P::ZEROS;
    let a0_is_fd_stdout_or_fd_stderr = syscall.a0[1];
    let _v0_in_a0_is_fd_stdout_or_fd_stderr = P::ONES;
    let a0_is_else = syscall.a0[2];
>>>>>>> 7d4556e7
    let v0_in_a0_is_not_fd_stdout_and_fd_stderr_and_fd_stdin =
        P::Scalar::from_canonical_usize(0xFFFFFFFF);
    let v1_in_a0_is_not_fd_stdin_and_fd_stderr_and_fd_stdin =
        P::Scalar::from_canonical_usize(MIPSEBADF);
    yield_constr
        .constraint(filter * is_sysfcntl * a0_is_fd_stdin * (v0_in_a0_is_fd_stdin - result_v0));

    yield_constr.constraint(filter * is_sysfcntl * a0_is_fd_stdin * (v1 - result_v1));

    yield_constr
        .constraint(filter * is_sysfcntl * a0_is_fd_stdout_or_fd_stderr * (P::ONES - result_v0));

    yield_constr.constraint(filter * is_sysfcntl * a0_is_fd_stdout_or_fd_stderr * (v1 - result_v1));

    yield_constr.constraint(
        filter
            * is_sysfcntl
            * a0_is_else
            * (v0_in_a0_is_not_fd_stdout_and_fd_stderr_and_fd_stdin - result_v0),
    );

    yield_constr.constraint(
        filter
            * is_sysfcntl
            * a0_is_else
            * (v1_in_a0_is_not_fd_stdin_and_fd_stderr_and_fd_stdin - result_v1),
    );
}

pub fn eval_ext_circuit<F: RichField + Extendable<D>, const D: usize>(
    builder: &mut plonky2::plonk::circuit_builder::CircuitBuilder<F, D>,
    lv: &CpuColumnsView<ExtensionTarget<D>>,
    yield_constr: &mut RecursiveConstraintConsumer<F, D>,
) {
    let filter = lv.op.syscall;
    // let _sys_num = lv.mem_channels[0].value;
    let a0 = lv.mem_channels[1].value;
    let a1 = lv.mem_channels[2].value;
    let a2 = lv.mem_channels[3].value;
    let v0 = builder.zero_extension();
    let v1 = builder.zero_extension();
    let one = builder.one_extension();
    let syscall = lv.general.syscall();

    let mut sys_sum = builder.zero_extension();
    for num in syscall.sysnum {
        sys_sum = builder.add_extension(sys_sum, num);
        let constr = builder.sub_extension(one, num);
        let constr = builder.mul_extension(constr, num);
        let constr = builder.mul_extension(constr, filter);
        yield_constr.constraint(builder, constr);
    }

    let constr = builder.sub_extension(one, sys_sum);
    let constr = builder.mul_extension(constr, filter);
    yield_constr.constraint(builder, constr);

    let mut a0_sum = builder.zero_extension();
    for a0 in syscall.a0 {
        a0_sum = builder.add_extension(a0_sum, a0);
        let constr = builder.sub_extension(one, a0);
        let constr = builder.mul_extension(constr, a0);
        let constr = builder.mul_extension(constr, filter);
        yield_constr.constraint(builder, constr);
    }
    let constr = builder.sub_extension(one, a0_sum);
    let constr = builder.mul_extension(constr, a0_sum);
    let constr = builder.mul_extension(constr, filter);
    yield_constr.constraint(builder, constr);

    let constr = builder.sub_extension(one, syscall.a1);
    let constr = builder.mul_extension(constr, syscall.a1);
    let constr = builder.mul_extension(constr, filter);
    yield_constr.constraint(builder, constr);

    //sysmap
<<<<<<< HEAD
    let is_sysmap = lv.mem_channels[2].value;
    let is_sz_mid_not_zero = lv.mem_channels[0].value; //sz & 0xFFF != 0
=======
    let is_sysmap = syscall.sysnum[1];
    let is_sz_mid_not_zero = syscall.a1; //sz & 0xFFF != 0
>>>>>>> 7d4556e7
    let one_extension = builder.one_extension();
    let is_sz_mid_zero = builder.sub_extension(one_extension, is_sz_mid_not_zero);
    let sz = a1;
    let divsor = builder.constant_extension(F::Extension::from_canonical_u64(1 << 12));
    let remain = builder.div_extension(sz, divsor);
    let remain = builder.mul_extension(remain, divsor);
    let sz_mid = builder.sub_extension(sz, remain); //sz & 0xfff
    let u256 = builder.constant_extension(F::Extension::from_canonical_u64(256u64));
    let temp = builder.sub_extension(u256, sz_mid);
    let sz_in_sz_mid_not_zero = builder.add_extension(sz, temp);
<<<<<<< HEAD
    let is_a0_zero = lv.mem_channels[0].value;
    let heap_in_a0_zero = lv.mem_channels[6].value;
=======
    let is_a0_zero = syscall.a0[0];
    let heap_in_a0_zero = lv.mem_channels[6].value[0];
>>>>>>> 7d4556e7
    let v0_in_a0_zero = heap_in_a0_zero;
    let heap_in_a0_zero_and_in_sz_mid_not_zero =
        builder.add_extension(heap_in_a0_zero, sz_in_sz_mid_not_zero); // branch1:sz&fff!=0 & a0==0
    let heap_in_a0_zero_and_not_in_sz_mid_not_zero = builder.add_extension(heap_in_a0_zero, sz); // branch2: sz&fff==0 &a0 ==0
    let result_heap = lv.mem_channels[7].value;
    let result_v0 = lv.mem_channels[4].value;
    let result_v1 = lv.mem_channels[5].value;
    let filter_0 = builder.mul_extension(filter, is_sysmap);
    let constr_1 = builder.mul_extension(filter_0, is_a0_zero);
    let constr_2 = builder.mul_extension(constr_1, is_sz_mid_not_zero);
    let constr_3 = builder.sub_extension(heap_in_a0_zero_and_in_sz_mid_not_zero, result_heap);
    let constr = builder.mul_extension(constr_2, constr_3);
    yield_constr.constraint(builder, constr);
    let constr_4 = builder.mul_extension(constr_1, is_sz_mid_zero);
    let constr_5 = builder.sub_extension(heap_in_a0_zero_and_not_in_sz_mid_not_zero, result_heap);
    let constr = builder.mul_extension(constr_4, constr_5);
    yield_constr.constraint(builder, constr);

    let constr_6 = builder.sub_extension(v0_in_a0_zero, result_v0);
    let constr = builder.mul_extension(constr_1, constr_6);
    yield_constr.constraint(builder, constr);
    let constr_7 = builder.sub_extension(a0, result_v0);
    let constr_8 = builder.sub_extension(one_extension, is_a0_zero);
    let constr_9 = builder.mul_extension(constr_8, filter_0);

    let constr = builder.mul_extension(constr_7, constr_9);
    yield_constr.constraint(builder, constr);

    //sysbrk

<<<<<<< HEAD
    let is_sysbrk = lv.mem_channels[0].value;
=======
    let is_sysbrk = syscall.sysnum[2];
>>>>>>> 7d4556e7
    let v0_in_sysbrk = builder.constant_extension(F::Extension::from_canonical_u64(0x40000000u64));
    let constr_8 = builder.mul_extension(filter, is_sysbrk);
    let constr_9 = builder.sub_extension(v0_in_sysbrk, result_v0);
    let constr = builder.mul_extension(constr_8, constr_9);
    yield_constr.constraint(builder, constr);
    let constr_10 = builder.sub_extension(v1, result_v1);
    let constr = builder.mul_extension(filter, constr_10);
    yield_constr.constraint(builder, constr);

    //sysclone
<<<<<<< HEAD
    let is_sysclone = lv.mem_channels[0].value;
=======
    let is_sysclone = syscall.sysnum[3];
>>>>>>> 7d4556e7
    let v0_in_sysclone = builder.one_extension();
    let constr_12 = builder.mul_extension(filter, is_sysclone);
    let constr_13 = builder.sub_extension(v0_in_sysclone, result_v0);
    let constr = builder.mul_extension(constr_12, constr_13);
    yield_constr.constraint(builder, constr);
    let constr_14 = builder.sub_extension(v1, result_v1);
    let constr = builder.mul_extension(constr_12, constr_14);
    yield_constr.constraint(builder, constr);

    // let is_SYSEXITGROUP =sys_num.is_equal_private(P::Scalar::from_canonical_usize(SYSEXITGROUP),Equal);
    // //todo
    //sysread
<<<<<<< HEAD
    let is_sysread = lv.mem_channels[2].value;
    let a0_is_fd_stdin = lv.mem_channels[0].value;
    let a0_is_not_fd_stdin = lv.mem_channels[0].value;
=======
    let is_sysread = syscall.sysnum[5];
    let a0_is_fd_stdin = syscall.a0[0];
    let a0_is_not_fd_stdin = syscall.a0[2];
>>>>>>> 7d4556e7
    let v0_in_a0_is_not_fd_stdin =
        builder.constant_extension(F::Extension::from_canonical_usize(0xFFFFFFFF));
    let v1_in_a0_is_not_fd_stdin =
        builder.constant_extension(F::Extension::from_canonical_usize(MIPSEBADF));
    let filter_0 = builder.mul_extension(filter, is_sysread);
    let constr_15 = builder.mul_extension(filter_0, a0_is_not_fd_stdin);
    let constr_16 = builder.sub_extension(v0_in_a0_is_not_fd_stdin, result_v0);
    let constr = builder.mul_extension(constr_15, constr_16);
    yield_constr.constraint(builder, constr);
    let constr_17 = builder.sub_extension(v1_in_a0_is_not_fd_stdin, result_v1);
    let constr = builder.mul_extension(constr_15, constr_17);
    yield_constr.constraint(builder, constr);
    let constr_19 = builder.mul_extension(filter_0, a0_is_fd_stdin);
    let constr_20 = builder.sub_extension(v0, result_v0);
    let constr = builder.mul_extension(constr_19, constr_20);
    yield_constr.constraint(builder, constr);
    let constr_21 = builder.sub_extension(v1, result_v1);
    let constr = builder.mul_extension(constr_19, constr_21);
    yield_constr.constraint(builder, constr);

    //syswrite

<<<<<<< HEAD
    let is_syswrite = lv.mem_channels[2].value;
    let a0_is_fd_stdout_or_fd_stderr = lv.mem_channels[0].value;
    let a0_is_not_fd_stderr_and_fd_stderr = lv.mem_channels[1].value;
=======
    let is_syswrite = syscall.sysnum[6];
    let a0_is_fd_stdout_or_fd_stderr = syscall.a0[1];
    let a0_is_not_fd_stderr_and_fd_stderr = syscall.a0[2];
>>>>>>> 7d4556e7
    let v0_in_a0_is_not_fd_stdout_and_fd_stderr =
        builder.constant_extension(F::Extension::from_canonical_usize(0xFFFFFFFF));
    let v1_in_a0_is_not_fd_stdin_and_fd_stderr =
        builder.constant_extension(F::Extension::from_canonical_usize(MIPSEBADF));
    let filter_0 = builder.mul_extension(filter, is_syswrite);
    let constr_22 = builder.mul_extension(filter_0, a0_is_not_fd_stderr_and_fd_stderr);
    let constr_25 = builder.sub_extension(v0_in_a0_is_not_fd_stdout_and_fd_stderr, result_v0);
    let constr = builder.mul_extension(constr_22, constr_25);
    yield_constr.constraint(builder, constr);
    let constr_26 = builder.sub_extension(v1_in_a0_is_not_fd_stdin_and_fd_stderr, result_v1);
    let constr = builder.mul_extension(constr_22, constr_26);
    yield_constr.constraint(builder, constr);
    let constr_27 = builder.mul_extension(filter_0, a0_is_fd_stdout_or_fd_stderr);
    let constr_28 = builder.sub_extension(a2, result_v0);
    let constr = builder.mul_extension(constr_27, constr_28);
    yield_constr.constraint(builder, constr);
    let constr_29 = builder.sub_extension(v1, result_v1);
    let constr = builder.mul_extension(constr_27, constr_29);
    yield_constr.constraint(builder, constr);

    //sysfcntl

<<<<<<< HEAD
    let is_sysfcntl = lv.mem_channels[2].value;
    let a0_is_fd_stdin = lv.mem_channels[1].value;
    let v0_in_a0_is_fd_stdin = builder.zero_extension();
    let a0_is_fd_stdout_or_fd_stderr = lv.mem_channels[1].value;
    let v0_in_a0_is_fd_stdout_or_fd_stderr = builder.one_extension();
    let a0_is_else = lv.mem_channels[1].value;
=======
    let is_sysfcntl = syscall.sysnum[7];
    let a0_is_fd_stdin = syscall.a0[0];
    let v0_in_a0_is_fd_stdin = builder.zero_extension();
    let a0_is_fd_stdout_or_fd_stderr = syscall.a0[1];
    let v0_in_a0_is_fd_stdout_or_fd_stderr = builder.one_extension();
    let a0_is_else = syscall.a0[2];
>>>>>>> 7d4556e7
    let v0_in_a0_is_not_fd_stdout_and_fd_stderr_and_fd_stdin =
        builder.constant_extension(F::Extension::from_canonical_usize(0xFFFFFFFF));
    let v1_in_a0_is_not_fd_stdin_and_fd_stderr_and_fd_stdin =
        builder.constant_extension(F::Extension::from_canonical_usize(MIPSEBADF));
    let filter_0 = builder.mul_extension(filter, is_sysfcntl);
    let constr_30 = builder.mul_extension(filter_0, a0_is_fd_stdin);
    let constr_32 = builder.sub_extension(v0_in_a0_is_fd_stdin, result_v0);
    let constr = builder.mul_extension(constr_30, constr_32);
    yield_constr.constraint(builder, constr);

    let constr_33 = builder.sub_extension(v1, result_v1);
    let constr = builder.mul_extension(constr_30, constr_33);
    yield_constr.constraint(builder, constr);

    let constr_34 = builder.mul_extension(filter_0, a0_is_fd_stdout_or_fd_stderr);
    let constr_36 = builder.sub_extension(v0_in_a0_is_fd_stdout_or_fd_stderr, result_v0);
    let constr = builder.mul_extension(constr_34, constr_36);
    yield_constr.constraint(builder, constr);

    let constr_37 = builder.sub_extension(v1, result_v1);
    let constr = builder.mul_extension(constr_34, constr_37);
    yield_constr.constraint(builder, constr);

    let constr_38 = builder.mul_extension(filter_0, a0_is_else);
    let constr_40 = builder.sub_extension(
        v0_in_a0_is_not_fd_stdout_and_fd_stderr_and_fd_stdin,
        result_v0,
    );
    let constr = builder.mul_extension(constr_38, constr_40);
    yield_constr.constraint(builder, constr);

    let constr_41 = builder.sub_extension(
        v1_in_a0_is_not_fd_stdin_and_fd_stderr_and_fd_stdin,
        result_v1,
    );
    let constr = builder.mul_extension(constr_38, constr_41);
    yield_constr.constraint(builder, constr);
}<|MERGE_RESOLUTION|>--- conflicted
+++ resolved
@@ -41,26 +41,16 @@
 
     //sysmap
     // is_sysmap|is_sz_mid_not_zero|is_a0_zero is calculated outside and written in the mem_channels.
-<<<<<<< HEAD
-    let is_sysmap = lv.mem_channels[2].value;
-    let is_sz_mid_not_zero = lv.mem_channels[0].value; //sz & 0xFFF != 0
-=======
     let is_sysmap = syscall.sysnum[1];
     let is_sz_mid_not_zero = syscall.a1; //sz & 0xFFF != 0
->>>>>>> 7d4556e7
     let is_sz_mid_zero = P::ONES - is_sz_mid_not_zero;
     let sz = a1;
     let remain = sz / P::Scalar::from_canonical_u64(1 << 12);
     let remain = remain * P::Scalar::from_canonical_u64(1 << 12);
     let sz_mid = sz - remain; //sz & 0xfff
     let sz_in_sz_mid_not_zero = sz + P::Scalar::from_canonical_u64(256u64) - sz_mid;
-<<<<<<< HEAD
-    let is_a0_zero = lv.mem_channels[0].value;
+    let is_a0_zero = syscall.a0[0];
     let heap_in_a0_zero = lv.mem_channels[6].value;
-=======
-    let is_a0_zero = syscall.a0[0];
-    let heap_in_a0_zero = lv.mem_channels[6].value[0];
->>>>>>> 7d4556e7
     let v0_in_a0_zero = heap_in_a0_zero;
     let heap_in_a0_zero_and_in_sz_mid_not_zero = heap_in_a0_zero + sz_in_sz_mid_not_zero; // branch1:sz&fff!=0 & a0==0
     let result_heap = lv.mem_channels[7].value;
@@ -108,11 +98,7 @@
     yield_constr.constraint(filter * is_sysmap * (P::ONES - is_a0_zero) * (a0 - result_v0));
 
     //sysbrk
-<<<<<<< HEAD
-    let is_sysbrk = lv.mem_channels[0].value;
-=======
     let is_sysbrk = syscall.sysnum[2];
->>>>>>> 7d4556e7
     let v0_in_sysbrk = P::Scalar::from_canonical_u64(0x40000000u64);
     //check:
     //1 is_syscall
@@ -122,11 +108,7 @@
     yield_constr.constraint(filter * (v1 - result_v1));
 
     //sysclone
-<<<<<<< HEAD
-    let is_sysclone = lv.mem_channels[0].value;
-=======
     let is_sysclone = syscall.sysnum[3];
->>>>>>> 7d4556e7
     let v0_in_sysclone = P::ONES;
     //check:
     //1 is_syscall
@@ -138,15 +120,9 @@
     // let is_SYSEXITGROUP =sys_num.is_equal_private(P::Scalar::from_canonical_usize(SYSEXITGROUP),Equal);
     // //todo
     //sysread
-<<<<<<< HEAD
-    let is_sysread = lv.mem_channels[2].value;
-    let a0_is_fd_stdin = lv.mem_channels[0].value;
-    let a0_is_not_fd_stdin = lv.mem_channels[0].value;
-=======
     let is_sysread = syscall.sysnum[5];
     let a0_is_fd_stdin = syscall.a0[0];
     let a0_is_not_fd_stdin = syscall.a0[2];
->>>>>>> 7d4556e7
     let v0_in_a0_is_not_fd_stdin = P::Scalar::from_canonical_usize(0xFFFFFFFF);
     let v1_in_a0_is_not_fd_stdin = P::Scalar::from_canonical_usize(MIPSEBADF);
     //check:
@@ -169,15 +145,9 @@
     yield_constr.constraint(filter * is_sysread * a0_is_fd_stdin * (v1 - result_v1));
 
     //syswrite
-<<<<<<< HEAD
-    let is_syswrite = lv.mem_channels[2].value;
-    let a0_is_fd_stdout_or_fd_stderr = lv.mem_channels[0].value;
-    let a0_is_not_fd_stderr_and_fd_stderr = lv.mem_channels[1].value;
-=======
     let is_syswrite = syscall.sysnum[6];
     let a0_is_fd_stdout_or_fd_stderr = syscall.a0[1];
     let a0_is_not_fd_stderr_and_fd_stderr = syscall.a0[2];
->>>>>>> 7d4556e7
 
     let v0_in_a0_is_not_fd_stdout_and_fd_stderr = P::Scalar::from_canonical_usize(0xFFFFFFFF);
     let v1_in_a0_is_not_fd_stdin_and_fd_stderr = P::Scalar::from_canonical_usize(MIPSEBADF);
@@ -207,21 +177,12 @@
     yield_constr.constraint(filter * is_syswrite * a0_is_fd_stdout_or_fd_stderr * (v1 - result_v1));
 
     //sysfcntl
-<<<<<<< HEAD
-    let is_sysfcntl = lv.mem_channels[2].value;
-    let a0_is_fd_stdin = lv.mem_channels[1].value;
-    let v0_in_a0_is_fd_stdin = P::ZEROS;
-    let a0_is_fd_stdout_or_fd_stderr = lv.mem_channels[1].value;
-    let _v0_in_a0_is_fd_stdout_or_fd_stderr = P::ONES;
-    let a0_is_else = lv.mem_channels[1].value;
-=======
     let is_sysfcntl = syscall.sysnum[7];
     let a0_is_fd_stdin = syscall.a0[0];
     let v0_in_a0_is_fd_stdin = P::ZEROS;
     let a0_is_fd_stdout_or_fd_stderr = syscall.a0[1];
     let _v0_in_a0_is_fd_stdout_or_fd_stderr = P::ONES;
     let a0_is_else = syscall.a0[2];
->>>>>>> 7d4556e7
     let v0_in_a0_is_not_fd_stdout_and_fd_stderr_and_fd_stdin =
         P::Scalar::from_canonical_usize(0xFFFFFFFF);
     let v1_in_a0_is_not_fd_stdin_and_fd_stderr_and_fd_stdin =
@@ -298,13 +259,8 @@
     yield_constr.constraint(builder, constr);
 
     //sysmap
-<<<<<<< HEAD
-    let is_sysmap = lv.mem_channels[2].value;
-    let is_sz_mid_not_zero = lv.mem_channels[0].value; //sz & 0xFFF != 0
-=======
     let is_sysmap = syscall.sysnum[1];
     let is_sz_mid_not_zero = syscall.a1; //sz & 0xFFF != 0
->>>>>>> 7d4556e7
     let one_extension = builder.one_extension();
     let is_sz_mid_zero = builder.sub_extension(one_extension, is_sz_mid_not_zero);
     let sz = a1;
@@ -315,13 +271,8 @@
     let u256 = builder.constant_extension(F::Extension::from_canonical_u64(256u64));
     let temp = builder.sub_extension(u256, sz_mid);
     let sz_in_sz_mid_not_zero = builder.add_extension(sz, temp);
-<<<<<<< HEAD
-    let is_a0_zero = lv.mem_channels[0].value;
+    let is_a0_zero = syscall.a0[0];
     let heap_in_a0_zero = lv.mem_channels[6].value;
-=======
-    let is_a0_zero = syscall.a0[0];
-    let heap_in_a0_zero = lv.mem_channels[6].value[0];
->>>>>>> 7d4556e7
     let v0_in_a0_zero = heap_in_a0_zero;
     let heap_in_a0_zero_and_in_sz_mid_not_zero =
         builder.add_extension(heap_in_a0_zero, sz_in_sz_mid_not_zero); // branch1:sz&fff!=0 & a0==0
@@ -352,11 +303,7 @@
 
     //sysbrk
 
-<<<<<<< HEAD
-    let is_sysbrk = lv.mem_channels[0].value;
-=======
     let is_sysbrk = syscall.sysnum[2];
->>>>>>> 7d4556e7
     let v0_in_sysbrk = builder.constant_extension(F::Extension::from_canonical_u64(0x40000000u64));
     let constr_8 = builder.mul_extension(filter, is_sysbrk);
     let constr_9 = builder.sub_extension(v0_in_sysbrk, result_v0);
@@ -367,11 +314,7 @@
     yield_constr.constraint(builder, constr);
 
     //sysclone
-<<<<<<< HEAD
-    let is_sysclone = lv.mem_channels[0].value;
-=======
     let is_sysclone = syscall.sysnum[3];
->>>>>>> 7d4556e7
     let v0_in_sysclone = builder.one_extension();
     let constr_12 = builder.mul_extension(filter, is_sysclone);
     let constr_13 = builder.sub_extension(v0_in_sysclone, result_v0);
@@ -384,15 +327,9 @@
     // let is_SYSEXITGROUP =sys_num.is_equal_private(P::Scalar::from_canonical_usize(SYSEXITGROUP),Equal);
     // //todo
     //sysread
-<<<<<<< HEAD
-    let is_sysread = lv.mem_channels[2].value;
-    let a0_is_fd_stdin = lv.mem_channels[0].value;
-    let a0_is_not_fd_stdin = lv.mem_channels[0].value;
-=======
     let is_sysread = syscall.sysnum[5];
     let a0_is_fd_stdin = syscall.a0[0];
     let a0_is_not_fd_stdin = syscall.a0[2];
->>>>>>> 7d4556e7
     let v0_in_a0_is_not_fd_stdin =
         builder.constant_extension(F::Extension::from_canonical_usize(0xFFFFFFFF));
     let v1_in_a0_is_not_fd_stdin =
@@ -415,15 +352,9 @@
 
     //syswrite
 
-<<<<<<< HEAD
-    let is_syswrite = lv.mem_channels[2].value;
-    let a0_is_fd_stdout_or_fd_stderr = lv.mem_channels[0].value;
-    let a0_is_not_fd_stderr_and_fd_stderr = lv.mem_channels[1].value;
-=======
     let is_syswrite = syscall.sysnum[6];
     let a0_is_fd_stdout_or_fd_stderr = syscall.a0[1];
     let a0_is_not_fd_stderr_and_fd_stderr = syscall.a0[2];
->>>>>>> 7d4556e7
     let v0_in_a0_is_not_fd_stdout_and_fd_stderr =
         builder.constant_extension(F::Extension::from_canonical_usize(0xFFFFFFFF));
     let v1_in_a0_is_not_fd_stdin_and_fd_stderr =
@@ -446,21 +377,12 @@
 
     //sysfcntl
 
-<<<<<<< HEAD
-    let is_sysfcntl = lv.mem_channels[2].value;
-    let a0_is_fd_stdin = lv.mem_channels[1].value;
-    let v0_in_a0_is_fd_stdin = builder.zero_extension();
-    let a0_is_fd_stdout_or_fd_stderr = lv.mem_channels[1].value;
-    let v0_in_a0_is_fd_stdout_or_fd_stderr = builder.one_extension();
-    let a0_is_else = lv.mem_channels[1].value;
-=======
     let is_sysfcntl = syscall.sysnum[7];
     let a0_is_fd_stdin = syscall.a0[0];
     let v0_in_a0_is_fd_stdin = builder.zero_extension();
     let a0_is_fd_stdout_or_fd_stderr = syscall.a0[1];
     let v0_in_a0_is_fd_stdout_or_fd_stderr = builder.one_extension();
     let a0_is_else = syscall.a0[2];
->>>>>>> 7d4556e7
     let v0_in_a0_is_not_fd_stdout_and_fd_stderr_and_fd_stdin =
         builder.constant_extension(F::Extension::from_canonical_usize(0xFFFFFFFF));
     let v1_in_a0_is_not_fd_stdin_and_fd_stderr_and_fd_stdin =
