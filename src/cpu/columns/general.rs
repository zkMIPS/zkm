--- conflicted
+++ resolved
@@ -6,10 +6,6 @@
 /// operation is occurring at this row.
 #[derive(Clone, Copy)]
 pub(crate) union CpuGeneralColumnsView<T: Copy> {
-<<<<<<< HEAD
-=======
-    exception: CpuExceptionView<T>,
->>>>>>> 7d4556e7
     syscall: CpuSyscallView<T>,
     logic: CpuLogicView<T>,
     jumps: CpuJumpsView<T>,
@@ -45,16 +41,6 @@
     // SAFETY: Each view is a valid interpretation of the underlying array.
     pub(crate) fn jumps_mut(&mut self) -> &mut CpuJumpsView<T> {
         unsafe { &mut self.jumps }
-    }
-
-    // SAFETY: Each view is a valid interpretation of the underlying array.
-    pub(crate) fn syscall(&self) -> &CpuSyscallView<T> {
-        unsafe { &self.syscall }
-    }
-
-    // SAFETY: Each view is a valid interpretation of the underlying array.
-    pub(crate) fn syscall_mut(&mut self) -> &mut CpuSyscallView<T> {
-        unsafe { &mut self.syscall }
     }
 
     // SAFETY: Each view is a valid interpretation of the underlying array.
@@ -99,12 +85,6 @@
 
 #[derive(Copy, Clone)]
 pub(crate) struct CpuSyscallView<T: Copy> {
-    // syscall code as little-endian bits.
-    pub(crate) syscall_code_bits: [T; 9],
-}
-
-#[derive(Copy, Clone)]
-pub(crate) struct CpuSyscallView<T: Copy> {
     pub(crate) sysnum: [T; 9],
     pub(crate) a0: [T; 3],
     pub(crate) a1: T,
