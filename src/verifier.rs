--- conflicted
+++ resolved
@@ -455,7 +455,6 @@
         let mut row = 0;
         for proof in allproof.stark_proofs.clone() {
             let proof_str = serde_json::to_string(&proof.proof).unwrap();
-<<<<<<< HEAD
             let plonky2_proof: Plonky2Proof<<C as GenericConfig<D>>::F, PoseidonBN128GoldilocksConfig, D> = Plonky2Proof {
                 wires_cap: proof.proof.trace_cap.clone(),
                 plonk_zs_partial_products_cap: proof.proof.auxiliary_polys_cap.clone(),
@@ -471,10 +470,7 @@
             let mut file = File::create(proof_path).unwrap();
             let mut writer = BufWriter::new(file);
             serde_json::to_writer(&mut writer, &proof_with_public_input);
-            println!("row:{} proof bytes:{}", row, proof_str.len());
-=======
             log::trace!("row:{} proof bytes:{}", row, proof_str.len());
->>>>>>> 1ed0c1cf
             row = row + 1;
             count_bytes = count_bytes + proof_str.len();
         }
