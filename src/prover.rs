use std::any::type_name;

use anyhow::{ensure, Result};
use itertools::Itertools;
use plonky2::field::extension::Extendable;
use plonky2::field::packable::Packable;
use plonky2::field::packed::PackedField;
use plonky2::field::polynomial::{PolynomialCoeffs, PolynomialValues};
use plonky2::field::types::Field;
use plonky2::field::zero_poly_coset::ZeroPolyOnCoset;
use plonky2::fri::oracle::PolynomialBatch;
use plonky2::hash::hash_types::RichField;
use plonky2::iop::challenger::Challenger;
use plonky2::plonk::config::GenericConfig;
use plonky2::timed;
use plonky2::util::timing::TimingTree;
use plonky2::util::transpose;
use plonky2_maybe_rayon::*;
use plonky2_util::{log2_ceil, log2_strict};

use crate::all_stark::{AllStark, Table, NUM_TABLES};
use crate::config::StarkConfig;
use crate::constraint_consumer::ConstraintConsumer;
use crate::cpu::kernel::assembler::Kernel;
use crate::cross_table_lookup::{
    cross_table_lookup_data, get_grand_product_challenge_set, CtlCheckVars, CtlData,
    GrandProductChallengeSet,
};
use crate::evaluation_frame::StarkEvaluationFrame;
use crate::generation::generate_traces;
use crate::generation::outputs::GenerationOutputs;
use crate::get_challenges::observe_public_values;
use crate::lookup::{lookup_helper_columns, Lookup, LookupCheckVars};
use crate::proof::{AllProof, PublicValues, StarkOpeningSet, StarkProof, StarkProofWithMetadata};
use crate::stark::Stark;
use crate::vanishing_poly::eval_vanishing_poly;

#[cfg(any(feature = "test", test))]
use crate::cross_table_lookup::testutils::check_ctls;

/// Generate traces, then create all STARK proofs.
pub fn prove<F, C, const D: usize>(
    all_stark: &AllStark<F, D>,
    kernel: &Kernel,
    config: &StarkConfig,
    timing: &mut TimingTree,
) -> Result<AllProof<F, C, D>>
where
    F: RichField + Extendable<D>,
    C: GenericConfig<D, F = F>,
{
    let (proof, _outputs) = prove_with_outputs(all_stark, kernel, config, timing)?;
    Ok(proof)
}

/// Generate traces, then create all STARK proofs. Returns information about the post-state,
/// intended for debugging, in addition to the proof.
pub fn prove_with_outputs<F, C, const D: usize>(
    all_stark: &AllStark<F, D>,
    kernel: &Kernel,
    config: &StarkConfig,
    timing: &mut TimingTree,
) -> Result<(AllProof<F, C, D>, GenerationOutputs)>
where
    F: RichField + Extendable<D>,
    C: GenericConfig<D, F = F>,
{
    let (traces, public_values, outputs) = timed!(
        timing,
        log::Level::Info,
        "generate all traces",
        generate_traces(all_stark, kernel, config, timing)?
    );

    let proof = prove_with_traces(all_stark, config, traces, public_values, timing)?;
    Ok((proof, outputs))
}
fn fast_copy<F: RichField>(vec_polys: &Vec<PolynomialValues<F>>) -> Vec<PolynomialValues<F>> {
    println!("fast_copy {:?} {:?}", vec_polys.len(),vec_polys[0].values.len());
    vec_polys.par_iter().map(|poly| poly.clone()).collect()
}
/// Compute all STARK proofs.
pub(crate) fn prove_with_traces<F, C, const D: usize>(
    all_stark: &AllStark<F, D>,
    config: &StarkConfig,
    trace_poly_values: [Vec<PolynomialValues<F>>; NUM_TABLES],
    public_values: PublicValues,
    timing: &mut TimingTree,
) -> Result<AllProof<F, C, D>>
where
    F: RichField + Extendable<D>,
    C: GenericConfig<D, F = F>,
{
    let rate_bits = config.fri_config.rate_bits;
    let cap_height = config.fri_config.cap_height;

    timing.push("clone polys", log::Level::Info);
    let trace_poly_values_clone = trace_poly_values
        .iter()
        .map(|a| fast_copy(a))
        .collect::<Vec<_>>();
    timing.pop();
    let trace_commitments = timed!(
        timing,
        log::Level::Info,
        "compute all trace commitments",
        trace_poly_values_clone
            .into_iter()
            .zip_eq(Table::all())
            .map(|(trace, table)| {
                timed!(
                    timing,
                    &format!("compute trace commitment for {:?}", table),
                    PolynomialBatch::<F, C, D>::from_values_cuda(
                        // TODO: Cloning this isn't great; consider having `from_values` accept a reference,
                        // or having `compute_permutation_z_polys` read trace values from the `PolynomialBatch`.
                        trace, rate_bits, false, cap_height, timing, None,
                    )
                )
            })
            .collect::<Vec<_>>()
    );

    log::debug!("trace_commitments: {}", trace_commitments.len());

    #[cfg(any(feature = "test", test))]
    {
        log::debug!("check_ctls...");
        check_ctls(
            &trace_poly_values,
            &all_stark.cross_table_lookups,
            // &get_memory_extra_looking_values(&public_values),
        );
        log::debug!("check_ctls done.");
    }

    let trace_caps = trace_commitments
        .iter()
        .map(|c| c.merkle_tree.cap.clone())
        .collect::<Vec<_>>();
    let mut challenger = Challenger::<F, C::Hasher>::new();
    for cap in &trace_caps {
        challenger.observe_cap(cap);
    }

    observe_public_values::<F, C, D>(&mut challenger, &public_values)
        .map_err(|_| anyhow::Error::msg("Invalid conversion of public values."))?;

    let ctl_challenges = get_grand_product_challenge_set(&mut challenger, config.num_challenges);
    let ctl_data_per_table = timed!(
        timing,
        log::Level::Info,
        "compute CTL data",
        cross_table_lookup_data::<F, D>(
            &trace_poly_values,
            &all_stark.cross_table_lookups,
            &ctl_challenges,
            all_stark.arithmetic_stark.constraint_degree()
        )
    );

    let stark_proofs = timed!(
        timing,
        log::Level::Info,
        "compute all proofs given commitments",
        prove_with_commitments(
            all_stark,
            config,
            trace_poly_values,
            trace_commitments,
            ctl_data_per_table,
            &mut challenger,
            &ctl_challenges,
            timing
        )?
    );

    /*
    #[cfg(test)]
    {
        check_ctls(
            &trace_poly_values,
            &all_stark.cross_table_lookups,
            &get_memory_extra_looking_values(&public_values),
        );
    }
    */

    Ok(AllProof {
        stark_proofs,
        ctl_challenges,
        public_values,
    })
}

fn prove_with_commitments<F, C, const D: usize>(
    all_stark: &AllStark<F, D>,
    config: &StarkConfig,
    trace_poly_values: [Vec<PolynomialValues<F>>; NUM_TABLES],
    trace_commitments: Vec<PolynomialBatch<F, C, D>>,
    ctl_data_per_table: [CtlData<F>; NUM_TABLES],
    challenger: &mut Challenger<F, C::Hasher>,
    ctl_challenges: &GrandProductChallengeSet<F>,
    timing: &mut TimingTree,
) -> Result<[StarkProofWithMetadata<F, C, D>; NUM_TABLES]>
where
    F: RichField + Extendable<D>,
    C: GenericConfig<D, F = F>,
{
    let arithmetic_proof = timed!(
        timing,
        log::Level::Info,
        "prove Arithmetic STARK",
        prove_single_table(
            &all_stark.arithmetic_stark,
            config,
            &trace_poly_values[Table::Arithmetic as usize],
            &trace_commitments[Table::Arithmetic as usize],
            &ctl_data_per_table[Table::Arithmetic as usize],
            ctl_challenges,
            challenger,
            timing,
        )?
    );
    let cpu_proof = timed!(
        timing,
        log::Level::Info,
        "prove CPU STARK",
        prove_single_table(
            &all_stark.cpu_stark,
            config,
            &trace_poly_values[Table::Cpu as usize],
            &trace_commitments[Table::Cpu as usize],
            &ctl_data_per_table[Table::Cpu as usize],
            ctl_challenges,
            challenger,
            timing,
        )?
    );

    let poseidon_proof = timed!(
        timing,
<<<<<<< HEAD
        log::Level::Info,
        "prove Keccak STARK",
=======
        "prove Poseidon STARK",
>>>>>>> fe386d76
        prove_single_table(
            &all_stark.poseidon_stark,
            config,
            &trace_poly_values[Table::Poseidon as usize],
            &trace_commitments[Table::Poseidon as usize],
            &ctl_data_per_table[Table::Poseidon as usize],
            ctl_challenges,
            challenger,
            timing,
        )?
    );
    let poseidon_sponge_proof = timed!(
        timing,
<<<<<<< HEAD
        log::Level::Info,
        "prove Keccak sponge STARK",
=======
        "prove Poseidon sponge STARK",
>>>>>>> fe386d76
        prove_single_table(
            &all_stark.poseidon_sponge_stark,
            config,
            &trace_poly_values[Table::PoseidonSponge as usize],
            &trace_commitments[Table::PoseidonSponge as usize],
            &ctl_data_per_table[Table::PoseidonSponge as usize],
            ctl_challenges,
            challenger,
            timing,
        )?
    );
    let logic_proof = timed!(
        timing,
        log::Level::Info,
        "prove logic STARK",
        prove_single_table(
            &all_stark.logic_stark,
            config,
            &trace_poly_values[Table::Logic as usize],
            &trace_commitments[Table::Logic as usize],
            &ctl_data_per_table[Table::Logic as usize],
            ctl_challenges,
            challenger,
            timing,
        )?
    );
    let memory_proof = timed!(
        timing,
        log::Level::Info,
        "prove memory STARK",
        prove_single_table(
            &all_stark.memory_stark,
            config,
            &trace_poly_values[Table::Memory as usize],
            &trace_commitments[Table::Memory as usize],
            &ctl_data_per_table[Table::Memory as usize],
            ctl_challenges,
            challenger,
            timing,
        )?
    );

    Ok([
        arithmetic_proof,
        cpu_proof,
        poseidon_proof,
        poseidon_sponge_proof,
        logic_proof,
        memory_proof,
    ])
}

/// Compute proof for a single STARK table.
pub(crate) fn prove_single_table<F, C, S, const D: usize>(
    stark: &S,
    config: &StarkConfig,
    trace_poly_values: &[PolynomialValues<F>],
    trace_commitment: &PolynomialBatch<F, C, D>,
    ctl_data: &CtlData<F>,
    ctl_challenges: &GrandProductChallengeSet<F>,
    challenger: &mut Challenger<F, C::Hasher>,
    timing: &mut TimingTree,
) -> Result<StarkProofWithMetadata<F, C, D>>
where
    F: RichField + Extendable<D>,
    C: GenericConfig<D, F = F>,
    S: Stark<F, D>,
{
    let degree = trace_poly_values[0].len();
    let degree_bits = log2_strict(degree);
    let fri_params = config.fri_params(degree_bits);
    let rate_bits = config.fri_config.rate_bits;
    let cap_height = config.fri_config.cap_height;
    assert!(
        fri_params.total_arities() <= degree_bits + rate_bits - cap_height,
        "FRI total reduction arity is too large.",
    );

    let init_challenger_state = challenger.compact();

    let constraint_degree = stark.constraint_degree();
    let lookup_challenges = stark.uses_lookups().then(|| {
        ctl_challenges
            .challenges
            .iter()
            .map(|ch| ch.beta)
            .collect::<Vec<_>>()
    });
    let lookups = stark.lookups();
    let lookup_helper_columns = timed!(
        timing,
        log::Level::Info,
        "compute lookup helper columns",
        lookup_challenges.as_ref().map(|challenges| {
            let mut columns = Vec::new();
            for lookup in &lookups {
                for &challenge in challenges {
                    columns.extend(lookup_helper_columns(
                        lookup,
                        trace_poly_values,
                        challenge,
                        constraint_degree,
                    ));
                }
            }
            columns
        })
    );
    let num_lookup_columns = lookup_helper_columns.as_ref().map(|v| v.len()).unwrap_or(0);

    let auxiliary_polys = match lookup_helper_columns {
        None => {
            let mut ctl_polys = ctl_data.ctl_helper_polys();
            ctl_polys.extend(ctl_data.ctl_z_polys());
            ctl_polys
        }
        Some(mut lookup_columns) => {
            lookup_columns.extend(ctl_data.ctl_helper_polys());
            lookup_columns.extend(ctl_data.ctl_z_polys());
            lookup_columns
        }
    };
    assert!(!auxiliary_polys.is_empty(), "No CTL?");

    let auxiliary_polys_commitment = timed!(
        timing,
        log::Level::Info,
        "compute auxiliary polynomials commitment",
        PolynomialBatch::from_values_cuda(
            auxiliary_polys,
            rate_bits,
            false,
            config.fri_config.cap_height,
            timing,
            None,
        )
    );

    let auxiliary_polys_cap = auxiliary_polys_commitment.merkle_tree.cap.clone();
    challenger.observe_cap(&auxiliary_polys_cap);

    let alphas = challenger.get_n_challenges(config.num_challenges);
    let num_ctl_polys = ctl_data.num_ctl_helper_polys();
    if cfg!(test) {
        check_constraints(
            stark,
            trace_commitment,
            &auxiliary_polys_commitment,
            lookup_challenges.as_ref(),
            &lookups,
            ctl_data,
            alphas.clone(),
            degree_bits,
            num_lookup_columns,
            &num_ctl_polys,
        );
    }
    let quotient_polys = timed!(
        timing,
        log::Level::Info,
        "compute quotient polys",
        compute_quotient_polys::<F, <F as Packable>::Packing, C, S, D>(
            stark,
            trace_commitment,
            &auxiliary_polys_commitment,
            lookup_challenges.as_ref(),
            &lookups,
            ctl_data,
            alphas,
            degree_bits,
            num_lookup_columns,
            &num_ctl_polys,
            config,
        )
    );
    let all_quotient_chunks = timed!(
        timing,
        log::Level::Info,
        "split quotient polys",
        quotient_polys
            .into_par_iter()
            .flat_map(|mut quotient_poly| {
                quotient_poly
                    .trim_to_len(degree * stark.quotient_degree_factor())
                    .expect(
                        "Quotient has failed, the vanishing polynomial is not divisible by Z_H",
                    );
                // Split quotient into degree-n chunks.
                quotient_poly.chunks(degree)
            })
            .collect()
    );
    let quotient_commitment = timed!(
        timing,
        log::Level::Info,
        "compute quotient commitment",
        PolynomialBatch::from_coeffs_cuda(
            all_quotient_chunks,
            rate_bits,
            false,
            config.fri_config.cap_height,
            timing,
            None,
        )
    );
    let quotient_polys_cap = quotient_commitment.merkle_tree.cap.clone();
    challenger.observe_cap(&quotient_polys_cap);

    let zeta = challenger.get_extension_challenge::<D>();
    // To avoid leaking witness data, we want to ensure that our opening locations, `zeta` and
    // `g * zeta`, are not in our subgroup `H`. It suffices to check `zeta` only, since
    // `(g * zeta)^n = zeta^n`, where `n` is the order of `g`.
    let g = F::primitive_root_of_unity(degree_bits);
    ensure!(
        zeta.exp_power_of_2(degree_bits) != F::Extension::ONE,
        "Opening point is in the subgroup."
    );

    let openings = StarkOpeningSet::new(
        zeta,
        g,
        trace_commitment,
        &auxiliary_polys_commitment,
        &quotient_commitment,
        stark.num_lookup_helper_columns(config),
        &num_ctl_polys,
    );
    challenger.observe_openings(&openings.to_fri_openings());

    let initial_merkle_trees = vec![
        trace_commitment,
        &auxiliary_polys_commitment,
        &quotient_commitment,
    ];

    let opening_proof = timed!(
        timing,
        log::Level::Info,
        "compute openings proof",
        PolynomialBatch::prove_openings(
            &stark.fri_instance(zeta, g, num_ctl_polys.iter().sum(), num_ctl_polys, config),
            &initial_merkle_trees,
            challenger,
            &fri_params,
            timing,
        )
    );

    let proof = StarkProof {
        trace_cap: trace_commitment.merkle_tree.cap.clone(),
        auxiliary_polys_cap,
        quotient_polys_cap,
        openings,
        opening_proof,
    };
    Ok(StarkProofWithMetadata {
        init_challenger_state,
        proof,
    })
}

/// Computes the quotient polynomials `(sum alpha^i C_i(x)) / Z_H(x)` for `alpha` in `alphas`,
/// where the `C_i`s are the Stark constraints.
fn compute_quotient_polys<'a, F, P, C, S, const D: usize>(
    stark: &S,
    trace_commitment: &'a PolynomialBatch<F, C, D>,
    auxiliary_polys_commitment: &'a PolynomialBatch<F, C, D>,
    lookup_challenges: Option<&'a Vec<F>>,
    lookups: &[Lookup<F>],
    ctl_data: &CtlData<F>,
    alphas: Vec<F>,
    degree_bits: usize,
    num_lookup_columns: usize,
    num_ctl_columns: &[usize],
    config: &StarkConfig,
) -> Vec<PolynomialCoeffs<F>>
where
    F: RichField + Extendable<D>,
    P: PackedField<Scalar = F>,
    C: GenericConfig<D, F = F>,
    S: Stark<F, D>,
{
    let degree = 1 << degree_bits;
    let rate_bits = config.fri_config.rate_bits;
    let total_num_helper_cols: usize = num_ctl_columns.iter().sum();

    let quotient_degree_bits = log2_ceil(stark.quotient_degree_factor());
    assert!(
        quotient_degree_bits <= rate_bits,
        "Having constraints of degree higher than the rate is not supported yet."
    );
    let step = 1 << (rate_bits - quotient_degree_bits);
    // When opening the `Z`s polys at the "next" point, need to look at the point `next_step` steps away.
    let next_step = 1 << quotient_degree_bits;

    // Evaluation of the first Lagrange polynomial on the LDE domain.
    let lagrange_first = PolynomialValues::selector(degree, 0).lde_onto_coset(quotient_degree_bits);
    // Evaluation of the last Lagrange polynomial on the LDE domain.
    let lagrange_last =
        PolynomialValues::selector(degree, degree - 1).lde_onto_coset(quotient_degree_bits);

    let z_h_on_coset = ZeroPolyOnCoset::<F>::new(degree_bits, quotient_degree_bits);

    // Retrieve the LDE values at index `i`.
    let get_trace_values_packed =
        |i_start| -> Vec<P> { trace_commitment.get_lde_values_packed(i_start, step) };

    // Last element of the subgroup.
    let last = F::primitive_root_of_unity(degree_bits).inverse();
    let size = degree << quotient_degree_bits;
    let coset = F::cyclic_subgroup_coset_known_order(
        F::primitive_root_of_unity(degree_bits + quotient_degree_bits),
        F::coset_shift(),
        size,
    );

    // We will step by `P::WIDTH`, and in each iteration, evaluate the quotient polynomial at
    // a batch of `P::WIDTH` points.
    let quotient_values = (0..size)
        .into_par_iter()
        .step_by(P::WIDTH)
        .flat_map_iter(|i_start| {
            let i_next_start = (i_start + next_step) % size;
            let i_range = i_start..i_start + P::WIDTH;

            let x = *P::from_slice(&coset[i_range.clone()]);
            let z_last = x - last;
            let lagrange_basis_first = *P::from_slice(&lagrange_first.values[i_range.clone()]);
            let lagrange_basis_last = *P::from_slice(&lagrange_last.values[i_range]);

            let mut consumer = ConstraintConsumer::new(
                alphas.clone(),
                z_last,
                lagrange_basis_first,
                lagrange_basis_last,
            );
            let vars = S::EvaluationFrame::from_values(
                &get_trace_values_packed(i_start),
                &get_trace_values_packed(i_next_start),
            );
            let lookup_vars = lookup_challenges.map(|challenges| LookupCheckVars {
                local_values: auxiliary_polys_commitment.get_lde_values_packed(i_start, step)
                    [..num_lookup_columns]
                    .to_vec(),
                next_values: auxiliary_polys_commitment.get_lde_values_packed(i_next_start, step),
                challenges: challenges.to_vec(),
            });
            let mut start_index = 0;
            let ctl_vars = ctl_data
                .zs_columns
                .iter()
                .enumerate()
                .map(|(i, zs_columns)| {
                    let num_ctl_helper_cols = num_ctl_columns[i];
                    let helper_columns = auxiliary_polys_commitment
                        .get_lde_values_packed(i_start, step)[num_lookup_columns
                        + start_index
                        ..num_lookup_columns + start_index + num_ctl_helper_cols]
                        .to_vec();

                    let ctl_vars = CtlCheckVars::<F, F, P, 1> {
                        helper_columns,
                        local_z: auxiliary_polys_commitment.get_lde_values_packed(i_start, step)
                            [num_lookup_columns + total_num_helper_cols + i],
                        next_z: auxiliary_polys_commitment
                            .get_lde_values_packed(i_next_start, step)
                            [num_lookup_columns + total_num_helper_cols + i],
                        challenges: zs_columns.challenge,
                        columns: zs_columns.columns.clone(),
                        filter: zs_columns.filter.clone(),
                    };

                    start_index += num_ctl_helper_cols;

                    ctl_vars
                })
                .collect::<Vec<_>>();
            eval_vanishing_poly::<F, F, P, S, D, 1>(
                stark,
                &vars,
                lookups,
                lookup_vars,
                &ctl_vars,
                &mut consumer,
            );
            let mut constraints_evals = consumer.accumulators();
            // We divide the constraints evaluations by `Z_H(x)`.
            let denominator_inv: P = z_h_on_coset.eval_inverse_packed(i_start);
            for eval in &mut constraints_evals {
                *eval *= denominator_inv;
            }

            let num_challenges = alphas.len();

            (0..P::WIDTH).map(move |i| {
                (0..num_challenges)
                    .map(|j| constraints_evals[j].as_slice()[i])
                    .collect()
            })
        })
        .collect::<Vec<_>>();

    transpose(&quotient_values)
        .into_par_iter()
        .map(PolynomialValues::new)
        .map(|values| values.coset_ifft(F::coset_shift()))
        .collect()
}

/// Check that all constraints evaluate to zero on `H`.
/// Can also be used to check the degree of the constraints by evaluating on a larger subgroup.
fn check_constraints<'a, F, C, S, const D: usize>(
    stark: &S,
    trace_commitment: &'a PolynomialBatch<F, C, D>,
    auxiliary_commitment: &'a PolynomialBatch<F, C, D>,
    lookup_challenges: Option<&'a Vec<F>>,
    lookups: &[Lookup<F>],
    ctl_data: &CtlData<F>,
    alphas: Vec<F>,
    degree_bits: usize,
    num_lookup_columns: usize,
    num_ctl_helper_cols: &[usize],
) where
    F: RichField + Extendable<D>,
    C: GenericConfig<D, F = F>,
    S: Stark<F, D>,
{
    let degree = 1 << degree_bits;
    let rate_bits = 0; // Set this to higher value to check constraint degree.
    let total_num_helper_cols: usize = num_ctl_helper_cols.iter().sum();

    let size = degree << rate_bits;
    let step = 1 << rate_bits;

    // Evaluation of the first Lagrange polynomial.
    let lagrange_first = PolynomialValues::selector(degree, 0).lde(rate_bits);
    // Evaluation of the last Lagrange polynomial.
    let lagrange_last = PolynomialValues::selector(degree, degree - 1).lde(rate_bits);

    let subgroup = F::two_adic_subgroup(degree_bits + rate_bits);

    // Get the evaluations of a batch of polynomials over our subgroup.
    let get_subgroup_evals = |comm: &PolynomialBatch<F, C, D>| -> Vec<Vec<F>> {
        let values = comm
            .polynomials
            .par_iter()
            .map(|coeffs| coeffs.clone().fft().values)
            .collect::<Vec<_>>();
        transpose(&values)
    };

    let trace_subgroup_evals = get_subgroup_evals(trace_commitment);
    let auxiliary_subgroup_evals = get_subgroup_evals(auxiliary_commitment);

    // Last element of the subgroup.
    let last = F::primitive_root_of_unity(degree_bits).inverse();

    let constraint_values = (0..size)
        .map(|i| {
            let i_next = (i + step) % size;

            let x = subgroup[i];
            let z_last = x - last;
            let lagrange_basis_first = lagrange_first.values[i];
            let lagrange_basis_last = lagrange_last.values[i];

            let mut consumer = ConstraintConsumer::new(
                alphas.clone(),
                z_last,
                lagrange_basis_first,
                lagrange_basis_last,
            );
            let vars = S::EvaluationFrame::from_values(
                &trace_subgroup_evals[i],
                &trace_subgroup_evals[i_next],
            );
            let lookup_vars = lookup_challenges.map(|challenges| LookupCheckVars {
                local_values: auxiliary_subgroup_evals[i][..num_lookup_columns].to_vec(),
                next_values: auxiliary_subgroup_evals[i_next][..num_lookup_columns].to_vec(),
                challenges: challenges.to_vec(),
            });

            let mut start_index = 0;
            let ctl_vars = ctl_data
                .zs_columns
                .iter()
                .enumerate()
                .map(|(iii, zs_columns)| {
                    let num_helper_cols = num_ctl_helper_cols[iii];
                    let helper_columns = auxiliary_subgroup_evals[i][num_lookup_columns
                        + start_index
                        ..num_lookup_columns + start_index + num_helper_cols]
                        .to_vec();
                    let ctl_vars = CtlCheckVars::<F, F, F, 1> {
                        helper_columns,
                        local_z: auxiliary_subgroup_evals[i]
                            [num_lookup_columns + total_num_helper_cols + iii],
                        next_z: auxiliary_subgroup_evals[i_next]
                            [num_lookup_columns + total_num_helper_cols + iii],
                        challenges: zs_columns.challenge,
                        columns: zs_columns.columns.clone(),
                        filter: zs_columns.filter.clone(),
                    };

                    start_index += num_helper_cols;

                    ctl_vars
                })
                .collect::<Vec<_>>();
            eval_vanishing_poly::<F, F, F, S, D, 1>(
                stark,
                &vars,
                lookups,
                lookup_vars,
                &ctl_vars,
                &mut consumer,
            );
            consumer.accumulators()
        })
        .collect::<Vec<_>>();

    for v in constraint_values {
        assert!(
            v.iter().all(|x| x.is_zero()),
            "Constraint failed in {}",
            type_name::<S>()
        );
    }
}<|MERGE_RESOLUTION|>--- conflicted
+++ resolved
@@ -240,12 +240,8 @@
 
     let poseidon_proof = timed!(
         timing,
-<<<<<<< HEAD
-        log::Level::Info,
-        "prove Keccak STARK",
-=======
+        log::Level::Info,
         "prove Poseidon STARK",
->>>>>>> fe386d76
         prove_single_table(
             &all_stark.poseidon_stark,
             config,
@@ -259,12 +255,8 @@
     );
     let poseidon_sponge_proof = timed!(
         timing,
-<<<<<<< HEAD
-        log::Level::Info,
-        "prove Keccak sponge STARK",
-=======
+        log::Level::Info,
         "prove Poseidon sponge STARK",
->>>>>>> fe386d76
         prove_single_table(
             &all_stark.poseidon_sponge_stark,
             config,
